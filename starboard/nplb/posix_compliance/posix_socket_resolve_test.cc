// Copyright 2024 The Cobalt Authors. All Rights Reserved.
//
// Licensed under the Apache License, Version 2.0 (the "License");
// you may not use this file except in compliance with the License.
// You may obtain a copy of the License at
//
//     http://www.apache.org/licenses/LICENSE-2.0
//
// Unless required by applicable law or agreed to in writing, software
// distributed under the License is distributed on an "AS IS" BASIS,
// WITHOUT WARRANTIES OR CONDITIONS OF ANY KIND, either express or implied.
// See the License for the specific language governing permissions and
// limitations under the License.

#include <netdb.h>
#include <netinet/in.h>
#include <sys/socket.h>
#include <sys/types.h>

#include <tuple>
#include <utility>

#include "starboard/nplb/posix_compliance/posix_socket_helpers.h"
#include "testing/gmock/include/gmock/gmock.h"

namespace starboard {
namespace nplb {
namespace {

class PosixSocketResolveTest
    : public ::testing::TestWithParam<std::tuple<int, std::pair<int, int>>> {
 public:
  int GetAddressFamily() {
    auto param = GetParam();
    return std::get<0>(param);
  }
  int GetSocketType() {
    auto param = GetParam();
    return std::get<1>(param).first;
  }
  int GetProtocol() {
    auto param = GetParam();
    return std::get<1>(param).second;
  }
};

// A random host name to use to test DNS resolution.
const char kTestHostName[] = "www.example.com";
const char kTestService[] = "443";
const char kLocalhost[] = "localhost";

TEST_F(PosixSocketResolveTest, SunnyDay) {
  struct addrinfo hints = {0};
  struct addrinfo* ai = nullptr;

  int result = getaddrinfo(kTestHostName, 0, &hints, &ai);
  EXPECT_EQ(result, 0);
  ASSERT_NE(nullptr, ai);

  int address_count = 0;
  struct sockaddr_in* ai_addr = nullptr;

  for (const struct addrinfo* i = ai; i != nullptr; i = i->ai_next) {
    ++address_count;
    if (ai_addr == nullptr && i->ai_addr != nullptr) {
      ai_addr = reinterpret_cast<sockaddr_in*>(i->ai_addr);
      break;
    }
  }
  EXPECT_LT(0, address_count);
  EXPECT_NE(nullptr, ai_addr);

  EXPECT_TRUE(ai_addr->sin_family == AF_INET ||
              ai_addr->sin_family == AF_INET6);

  freeaddrinfo(ai);
}

#if SB_API_VERSION >= 16
TEST_P(PosixSocketResolveTest, SunnyDayFiltered) {
  struct addrinfo hints = {0};
  hints.ai_family = GetAddressFamily();
  hints.ai_socktype = GetSocketType();
  hints.ai_protocol = GetProtocol();
  struct addrinfo* ai = nullptr;

  int result = getaddrinfo(kTestHostName, 0, &hints, &ai);
  if (GetAddressFamily() == AF_UNSPEC) {
    ASSERT_EQ(result, 0);
    ASSERT_NE(nullptr, ai);
  } else {
    // Requests with a specified address family are allowed to return that there
    // are no matches.
    if (result == 0) {
      ASSERT_NE(nullptr, ai);
    } else {
#if defined(EAI_ADDRFAMILY)
      EXPECT_TRUE(result == EAI_NONAME || result == EAI_NODATA ||
                  result == EAI_FAMILY || result == EAI_ADDRFAMILY)
          << " result = " << result;
#else
#if defined(WSANO_DATA)
      EXPECT_TRUE(result == EAI_NONAME || result == EAI_NODATA ||
                  result == WSANO_DATA || result == EAI_FAMILY)
          << " result = " << result;
#else
      EXPECT_TRUE(result == EAI_NONAME || result == EAI_NODATA ||
                  result == EAI_FAMILY)
          << " result = " << result;
#endif
#endif
      ASSERT_EQ(nullptr, ai);
    }
  }

  for (const struct addrinfo* i = ai; i != nullptr; i = i->ai_next) {
    if (GetAddressFamily() != AF_UNSPEC) {
      EXPECT_EQ(i->ai_addr->sa_family, GetAddressFamily());
    } else {
      EXPECT_TRUE(i->ai_addr->sa_family == AF_INET ||
                  i->ai_addr->sa_family == AF_INET6);
    }
    if (GetSocketType() != 0) {
      EXPECT_EQ(i->ai_socktype, GetSocketType());
    }
    if (GetProtocol() != 0) {
      EXPECT_EQ(i->ai_protocol, GetProtocol());
    }
  }

  freeaddrinfo(ai);
}

TEST_P(PosixSocketResolveTest, SunnyDayFlags) {
  struct addrinfo hints = {0};
  int flags_to_test[] = {
  // Non-modular builds use native libc getaddrinfo.
#if defined(SB_MODULAR_BUILD)
      // And bionic does not support these flags.
      AI_V4MAPPED, AI_V4MAPPED | AI_ALL, AI_NUMERICHOST, AI_NUMERICSERV,
#endif
      AI_PASSIVE,  AI_CANONNAME,         AI_ADDRCONFIG,
  };
  for (auto flag : flags_to_test) {
    hints.ai_family = GetAddressFamily();
    hints.ai_socktype = GetSocketType();
    hints.ai_protocol = GetProtocol();
    hints.ai_flags = flag;
    struct addrinfo* ai = nullptr;

    int result =
        getaddrinfo((flag & AI_PASSIVE) ? nullptr : kTestHostName,
                    (flag & AI_PASSIVE) ? kTestService : nullptr, &hints, &ai);
    if (GetAddressFamily() == AF_UNSPEC) {
      ASSERT_EQ(result, 0);
      ASSERT_NE(nullptr, ai);
    } else {
      // Requests with a specified address family are allowed to return that
      // there are no matches, unless it's AF_INET6 with AI_V4MAPPED.
      if (result == 0 ||
          (GetAddressFamily() == AF_INET6 && flag == AI_V4MAPPED)) {
        ASSERT_EQ(result, 0);
        ASSERT_NE(nullptr, ai);
      } else {
#if defined(EAI_ADDRFAMILY)
        EXPECT_TRUE(result == EAI_NONAME || result == EAI_NODATA ||
                    result == EAI_FAMILY || result == EAI_ADDRFAMILY)
            << " result = " << result;
#else
#if defined(WSANO_DATA)
        EXPECT_TRUE(result == EAI_NONAME || result == EAI_NODATA ||
                    result == WSANO_DATA || result == EAI_FAMILY)
            << " result = " << result;
#else
        EXPECT_TRUE(result == EAI_NONAME || result == EAI_NODATA ||
                    result == EAI_FAMILY)
            << " result = " << result;
#endif
#endif
        ASSERT_EQ(nullptr, ai);
      }
    }

    for (const struct addrinfo* i = ai; i != nullptr; i = i->ai_next) {
      // Not all platforms report these flags with the results.
      if (hints.ai_flags & ~(AI_PASSIVE | AI_CANONNAME | AI_ADDRCONFIG)) {
        EXPECT_EQ(hints.ai_flags, i->ai_flags);
      }
      if (GetAddressFamily() != AF_UNSPEC) {
        EXPECT_EQ(i->ai_addr->sa_family, GetAddressFamily());
      } else {
        EXPECT_TRUE(i->ai_addr->sa_family == AF_INET ||
                    i->ai_addr->sa_family == AF_INET6);
      }
      if (GetSocketType() != 0) {
        EXPECT_EQ(i->ai_socktype, GetSocketType());
      }
      if (GetProtocol() != 0) {
        EXPECT_EQ(i->ai_protocol, GetProtocol());
      }
    }

    freeaddrinfo(ai);
  }
}
#endif  // SB_API_VERSION >= 16

TEST_P(PosixSocketResolveTest, Localhost) {
  struct addrinfo hints = {0};
  hints.ai_family = GetAddressFamily();
  hints.ai_socktype = GetSocketType();
  hints.ai_protocol = GetProtocol();
  struct addrinfo* ai = nullptr;

  int result = getaddrinfo(kLocalhost, 0, &hints, &ai);
#if SB_API_VERSION < 16
  if ((result == EAI_BADFLAGS || result == EAI_NODATA) &&
      GetAddressFamily() == AF_INET6) {
    // It's ok to return EAI_BADFLAGS or EAI_NODATA for IPv6 on Starboard < 16.
    freeaddrinfo(ai);
    return;
  }
#endif
  EXPECT_EQ(result, 0);
  ASSERT_NE(nullptr, ai);

  int address_count = 0;
  struct sockaddr_in* ai_addr = nullptr;
  struct sockaddr_in6* ai_addr6 = nullptr;
  for (const struct addrinfo* i = ai; i != nullptr; i = i->ai_next) {
    ++address_count;
    if (ai_addr == nullptr && i->ai_addr != nullptr) {
      ai_addr = reinterpret_cast<sockaddr_in*>(i->ai_addr);
      ai_addr6 = reinterpret_cast<sockaddr_in6*>(i->ai_addr);

      EXPECT_TRUE(ai_addr->sin_family == AF_INET ||
                  ai_addr->sin_family == AF_INET6);
      if (GetAddressFamily() != AF_UNSPEC) {
        EXPECT_EQ(ai_addr->sin_family, GetAddressFamily());
        if (GetAddressFamily() == AF_INET) {
          struct in_addr loopback_addr;
          loopback_addr.s_addr = htonl(INADDR_LOOPBACK);
          EXPECT_EQ(ai_addr->sin_addr.s_addr, loopback_addr.s_addr);

          struct in_addr expected_addr;
          expected_addr.s_addr = htonl((127 << 24) | 1);
          EXPECT_EQ(ai_addr->sin_addr.s_addr, expected_addr.s_addr);
        }
        if (GetAddressFamily() == AF_INET6) {
          struct in6_addr loopback = IN6ADDR_LOOPBACK_INIT;
          EXPECT_EQ(memcmp(&ai_addr6->sin6_addr, &loopback, sizeof(loopback)),
                    0);

          const unsigned char kExpectedAddress[16] = {0, 0, 0, 0, 0, 0, 0, 0,
                                                      0, 0, 0, 0, 0, 0, 0, 1};
          EXPECT_THAT(ai_addr6->sin6_addr.s6_addr,
                      testing::ElementsAreArray(kExpectedAddress));
        }
      }
    }
  }
  EXPECT_LT(0, address_count);
  EXPECT_NE(nullptr, ai_addr);

<<<<<<< HEAD
  EXPECT_TRUE(ai_addr->sin_family == AF_INET ||
              ai_addr->sin_family == AF_INET6);
  if (GetAddressFamily() != AF_UNSPEC) {
    EXPECT_EQ(ai_addr->sin_family, GetAddressFamily());
  }

=======
>>>>>>> f69e6e38
  freeaddrinfo(ai);
}

TEST_P(PosixSocketResolveTest, RainyDayNullHostname) {
  struct addrinfo hints = {0};
  hints.ai_family = GetAddressFamily();
  hints.ai_socktype = GetSocketType();
  hints.ai_protocol = GetProtocol();
  hints.ai_flags = AI_ADDRCONFIG;
  struct addrinfo* ai = nullptr;

  EXPECT_FALSE(getaddrinfo(nullptr, nullptr, &hints, &ai) == 0);
}

#if SB_HAS(IPV6)
INSTANTIATE_TEST_CASE_P(
    PosixSocketHints,
    PosixSocketResolveTest,
    ::testing::Combine(
        ::testing::Values(AF_UNSPEC, AF_INET, AF_INET6),
        ::testing::Values(std::make_pair(0, 0),
                          std::make_pair(0, IPPROTO_UDP),
                          std::make_pair(0, IPPROTO_TCP),
                          std::make_pair(SOCK_STREAM, 0),
                          std::make_pair(SOCK_DGRAM, 0),
                          std::make_pair(SOCK_DGRAM, IPPROTO_UDP),
                          std::make_pair(SOCK_STREAM, IPPROTO_TCP))),
    GetPosixSocketHintsName);
#else
INSTANTIATE_TEST_CASE_P(
    PosixSocketHints,
    PosixSocketResolveTest,
    ::testing::Combine(
        ::testing::Values(AF_UNSPEC, AF_INET),
        ::testing::Values(std::make_pair(0, 0),
                          std::make_pair(0, IPPROTO_UDP),
                          std::make_pair(0, IPPROTO_TCP),
                          std::make_pair(SOCK_STREAM, 0),
                          std::make_pair(SOCK_DGRAM, 0),
                          std::make_pair(SOCK_DGRAM, IPPROTO_UDP),
                          std::make_pair(SOCK_STREAM, IPPROTO_TCP))),
    GetPosixSocketHintsName);
#endif

}  // namespace
}  // namespace nplb
}  // namespace starboard<|MERGE_RESOLUTION|>--- conflicted
+++ resolved
@@ -262,15 +262,6 @@
   EXPECT_LT(0, address_count);
   EXPECT_NE(nullptr, ai_addr);
 
-<<<<<<< HEAD
-  EXPECT_TRUE(ai_addr->sin_family == AF_INET ||
-              ai_addr->sin_family == AF_INET6);
-  if (GetAddressFamily() != AF_UNSPEC) {
-    EXPECT_EQ(ai_addr->sin_family, GetAddressFamily());
-  }
-
-=======
->>>>>>> f69e6e38
   freeaddrinfo(ai);
 }
 
