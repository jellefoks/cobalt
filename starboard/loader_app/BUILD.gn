--- conflicted
+++ resolved
@@ -79,14 +79,8 @@
 
 if (sb_is_evergreen_compatible && current_toolchain == starboard_toolchain) {
   target(starboard_level_final_executable_type, "loader_app") {
-<<<<<<< HEAD
-    # build_loader = false
-    if (target_cpu == "x86" || target_cpu == "x64" || target_cpu == "arm" ||
-        target_cpu == "arm64") {
-=======
     build_loader = false
     if (target_cpu == "x64" || target_cpu == "arm" || target_cpu == "arm64") {
->>>>>>> ddd43a18
       data_deps = [ "//third_party/icu:icudata" ]
       if (cobalt_font_package == "empty") {
         data_deps += [ "//cobalt/content/fonts:copy_font_data" ]
