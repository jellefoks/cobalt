// Copyright (c) 2012 The Chromium Authors. All rights reserved.
// Use of this source code is governed by a BSD-style license that can be
// found in the LICENSE file.

#ifndef BASE_MESSAGE_LOOP_H_
#define BASE_MESSAGE_LOOP_H_

#include <queue>
#include <string>

#include "base/base_export.h"
#include "base/basictypes.h"
#include "base/callback_forward.h"
#include "base/location.h"
#include "base/memory/ref_counted.h"
#include "base/message_loop_proxy.h"
#include "base/message_pump.h"
#include "base/observer_list.h"
#include "base/pending_task.h"
#include "base/sequenced_task_runner_helpers.h"
#include "base/synchronization/lock.h"
#include "base/tracking_info.h"
#include "base/time.h"

#if defined(OS_WIN)
// We need this to declare base::MessagePumpWin::Dispatcher, which we should
// really just eliminate.
#include "base/message_pump_win.h"
<<<<<<< HEAD
#elif defined(__LB_SHELL__)
#include "base/message_pump_shell.h"
=======
#elif defined(OS_IOS)
#include "base/message_pump_io_ios.h"
>>>>>>> 866df65f
#elif defined(OS_POSIX)
#include "base/message_pump_libevent.h"
#if !defined(OS_MACOSX) && !defined(OS_ANDROID)

#if defined(USE_AURA) && defined(USE_X11) && !defined(OS_NACL)
#include "base/message_pump_aurax11.h"
#else
#include "base/message_pump_gtk.h"
#endif

#endif
#endif

namespace base {
class Histogram;
class RunLoop;
class ThreadTaskRunnerHandle;
#if defined(OS_ANDROID)
class MessagePumpForUI;
#endif
}  // namespace base

// A MessageLoop is used to process events for a particular thread.  There is
// at most one MessageLoop instance per thread.
//
// Events include at a minimum Task instances submitted to PostTask or those
// managed by TimerManager.  Depending on the type of message pump used by the
// MessageLoop other events such as UI messages may be processed.  On Windows
// APC calls (as time permits) and signals sent to a registered set of HANDLEs
// may also be processed.
//
// NOTE: Unless otherwise specified, a MessageLoop's methods may only be called
// on the thread where the MessageLoop's Run method executes.
//
// NOTE: MessageLoop has task reentrancy protection.  This means that if a
// task is being processed, a second task cannot start until the first task is
// finished.  Reentrancy can happen when processing a task, and an inner
// message pump is created.  That inner pump then processes native messages
// which could implicitly start an inner task.  Inner message pumps are created
// with dialogs (DialogBox), common dialogs (GetOpenFileName), OLE functions
// (DoDragDrop), printer functions (StartDoc) and *many* others.
//
// Sample workaround when inner task processing is needed:
//   HRESULT hr;
//   {
//     MessageLoop::ScopedNestableTaskAllower allow(MessageLoop::current());
//     hr = DoDragDrop(...); // Implicitly runs a modal message loop.
//   }
//   // Process |hr| (the result returned by DoDragDrop()).
//
// Please be SURE your task is reentrant (nestable) and all global variables
// are stable and accessible before calling SetNestableTasksAllowed(true).
//
class BASE_EXPORT MessageLoop : public base::MessagePump::Delegate {
 public:
#if defined(__LB_SHELL__)
  typedef base::MessagePumpShell::Dispatcher Dispatcher;
  typedef base::MessagePumpShell::Observer Observer;
#elif !defined(OS_MACOSX) && !defined(OS_ANDROID)
  typedef base::MessagePumpDispatcher Dispatcher;
  typedef base::MessagePumpObserver Observer;
#endif

  // A MessageLoop has a particular type, which indicates the set of
  // asynchronous events it may process in addition to tasks and timers.
  //
  // TYPE_DEFAULT
  //   This type of ML only supports tasks and timers.
  //
  // TYPE_UI
  //   This type of ML also supports native UI events (e.g., Windows messages).
  //   See also MessageLoopForUI.
  //
  // TYPE_IO
  //   This type of ML also supports asynchronous IO.  See also
  //   MessageLoopForIO.
  //
  enum Type {
    TYPE_DEFAULT,
    TYPE_UI,
    TYPE_IO
  };

  // Normally, it is not necessary to instantiate a MessageLoop.  Instead, it
  // is typical to make use of the current thread's MessageLoop instance.
  explicit MessageLoop(Type type = TYPE_DEFAULT);
  virtual ~MessageLoop();

  // Returns the MessageLoop object for the current thread, or null if none.
  static MessageLoop* current();

  static void EnableHistogrammer(bool enable_histogrammer);

  typedef base::MessagePump* (MessagePumpFactory)();
  // Using the given base::MessagePumpForUIFactory to override the default
  // MessagePump implementation for 'TYPE_UI'.
  static void InitMessagePumpForUIFactory(MessagePumpFactory* factory);

#if defined(__LB_SHELL__)
  inline int Size() const { return work_queue_.size() + delayed_work_queue_.size() + deferred_non_nestable_work_queue_.size() + incoming_queue_.size(); }
#endif

  // A DestructionObserver is notified when the current MessageLoop is being
  // destroyed.  These observers are notified prior to MessageLoop::current()
  // being changed to return NULL.  This gives interested parties the chance to
  // do final cleanup that depends on the MessageLoop.
  //
  // NOTE: Any tasks posted to the MessageLoop during this notification will
  // not be run.  Instead, they will be deleted.
  //
  class BASE_EXPORT DestructionObserver {
   public:
    virtual void WillDestroyCurrentMessageLoop() = 0;

   protected:
    virtual ~DestructionObserver();
  };

  // Add a DestructionObserver, which will start receiving notifications
  // immediately.
  void AddDestructionObserver(DestructionObserver* destruction_observer);

  // Remove a DestructionObserver.  It is safe to call this method while a
  // DestructionObserver is receiving a notification callback.
  void RemoveDestructionObserver(DestructionObserver* destruction_observer);

  // The "PostTask" family of methods call the task's Run method asynchronously
  // from within a message loop at some point in the future.
  //
  // With the PostTask variant, tasks are invoked in FIFO order, inter-mixed
  // with normal UI or IO event processing.  With the PostDelayedTask variant,
  // tasks are called after at least approximately 'delay_ms' have elapsed.
  //
  // The NonNestable variants work similarly except that they promise never to
  // dispatch the task from a nested invocation of MessageLoop::Run.  Instead,
  // such tasks get deferred until the top-most MessageLoop::Run is executing.
  //
  // The MessageLoop takes ownership of the Task, and deletes it after it has
  // been Run().
  //
  // PostTask(from_here, task) is equivalent to
  // PostDelayedTask(from_here, task, 0).
  //
  // NOTE: These methods may be called on any thread.  The Task will be invoked
  // on the thread that executes MessageLoop::Run().
  void PostTask(
      const tracked_objects::Location& from_here,
      const base::Closure& task);

  void PostDelayedTask(
      const tracked_objects::Location& from_here,
      const base::Closure& task,
      base::TimeDelta delay);

  void PostNonNestableTask(
      const tracked_objects::Location& from_here,
      const base::Closure& task);

  void PostNonNestableDelayedTask(
      const tracked_objects::Location& from_here,
      const base::Closure& task,
      base::TimeDelta delay);

  // A variant on PostTask that deletes the given object.  This is useful
  // if the object needs to live until the next run of the MessageLoop (for
  // example, deleting a RenderProcessHost from within an IPC callback is not
  // good).
  //
  // NOTE: This method may be called on any thread.  The object will be deleted
  // on the thread that executes MessageLoop::Run().  If this is not the same
  // as the thread that calls PostDelayedTask(FROM_HERE, ), then T MUST inherit
  // from RefCountedThreadSafe<T>!
  template <class T>
  void DeleteSoon(const tracked_objects::Location& from_here, const T* object) {
    base::subtle::DeleteHelperInternal<T, void>::DeleteViaSequencedTaskRunner(
        this, from_here, object);
  }

  // A variant on PostTask that releases the given reference counted object
  // (by calling its Release method).  This is useful if the object needs to
  // live until the next run of the MessageLoop, or if the object needs to be
  // released on a particular thread.
  //
  // NOTE: This method may be called on any thread.  The object will be
  // released (and thus possibly deleted) on the thread that executes
  // MessageLoop::Run().  If this is not the same as the thread that calls
  // PostDelayedTask(FROM_HERE, ), then T MUST inherit from
  // RefCountedThreadSafe<T>!
  template <class T>
  void ReleaseSoon(const tracked_objects::Location& from_here,
                   const T* object) {
    base::subtle::ReleaseHelperInternal<T, void>::ReleaseViaSequencedTaskRunner(
        this, from_here, object);
  }

  // Deprecated: use RunLoop instead.
  // Run the message loop.
  void Run();

  // Deprecated: use RunLoop instead.
  // Process all pending tasks, windows messages, etc., but don't wait/sleep.
  // Return as soon as all items that can be run are taken care of.
  void RunUntilIdle();

  // TODO(jbates) remove this. crbug.com/131220. See RunUntilIdle().
  void RunAllPending() { RunUntilIdle(); }

  // TODO(jbates) remove this. crbug.com/131220. See QuitWhenIdle().
  void Quit() { QuitWhenIdle(); }

  // Deprecated: use RunLoop instead.
  //
  // Signals the Run method to return when it becomes idle. It will continue to
  // process pending messages and future messages as long as they are enqueued.
  // Warning: if the MessageLoop remains busy, it may never quit. Only use this
  // Quit method when looping procedures (such as web pages) have been shut
  // down.
  //
  // This method may only be called on the same thread that called Run, and Run
  // must still be on the call stack.
  //
  // Use QuitClosure variants if you need to Quit another thread's MessageLoop,
  // but note that doing so is fairly dangerous if the target thread makes
  // nested calls to MessageLoop::Run.  The problem being that you won't know
  // which nested run loop you are quitting, so be careful!
  void QuitWhenIdle();

  // Deprecated: use RunLoop instead.
  //
  // This method is a variant of Quit, that does not wait for pending messages
  // to be processed before returning from Run.
  void QuitNow();

  // TODO(jbates) remove this. crbug.com/131220. See QuitWhenIdleClosure().
  static base::Closure QuitClosure() { return QuitWhenIdleClosure(); }

  // Deprecated: use RunLoop instead.
  // Construct a Closure that will call QuitWhenIdle(). Useful to schedule an
  // arbitrary MessageLoop to QuitWhenIdle.
  static base::Closure QuitWhenIdleClosure();

  // Returns true if this loop is |type|. This allows subclasses (especially
  // those in tests) to specialize how they are identified.
  virtual bool IsType(Type type) const;

  // Returns the type passed to the constructor.
  Type type() const { return type_; }

  // Optional call to connect the thread name with this loop.
  void set_thread_name(const std::string& thread_name) {
    DCHECK(thread_name_.empty()) << "Should not rename this thread!";
    thread_name_ = thread_name;
  }
  const std::string& thread_name() const { return thread_name_; }

  // Gets the message loop proxy associated with this message loop.
  scoped_refptr<base::MessageLoopProxy> message_loop_proxy() {
    return message_loop_proxy_.get();
  }

  // Enables or disables the recursive task processing. This happens in the case
  // of recursive message loops. Some unwanted message loop may occurs when
  // using common controls or printer functions. By default, recursive task
  // processing is disabled.
  //
  // Please utilize |ScopedNestableTaskAllower| instead of calling these methods
  // directly.  In general nestable message loops are to be avoided.  They are
  // dangerous and difficult to get right, so please use with extreme caution.
  //
  // The specific case where tasks get queued is:
  // - The thread is running a message loop.
  // - It receives a task #1 and execute it.
  // - The task #1 implicitly start a message loop, like a MessageBox in the
  //   unit test. This can also be StartDoc or GetSaveFileName.
  // - The thread receives a task #2 before or while in this second message
  //   loop.
  // - With NestableTasksAllowed set to true, the task #2 will run right away.
  //   Otherwise, it will get executed right after task #1 completes at "thread
  //   message loop level".
  void SetNestableTasksAllowed(bool allowed);
  bool NestableTasksAllowed() const;

  // Enables nestable tasks on |loop| while in scope.
  class ScopedNestableTaskAllower {
   public:
    explicit ScopedNestableTaskAllower(MessageLoop* loop)
        : loop_(loop),
          old_state_(loop_->NestableTasksAllowed()) {
      loop_->SetNestableTasksAllowed(true);
    }
    ~ScopedNestableTaskAllower() {
      loop_->SetNestableTasksAllowed(old_state_);
    }

   private:
    MessageLoop* loop_;
    bool old_state_;
  };

  // Enables or disables the restoration during an exception of the unhandled
  // exception filter that was active when Run() was called. This can happen
  // if some third party code call SetUnhandledExceptionFilter() and never
  // restores the previous filter.
  void set_exception_restoration(bool restore) {
    exception_restoration_ = restore;
  }

  // Returns true if we are currently running a nested message loop.
  bool IsNested();

  // A TaskObserver is an object that receives task notifications from the
  // MessageLoop.
  //
  // NOTE: A TaskObserver implementation should be extremely fast!
  class BASE_EXPORT TaskObserver {
   public:
    TaskObserver();

    // This method is called before processing a task.
    virtual void WillProcessTask(base::TimeTicks time_posted) = 0;

    // This method is called after processing a task.
    virtual void DidProcessTask(base::TimeTicks time_posted) = 0;

   protected:
    virtual ~TaskObserver();
  };

  // These functions can only be called on the same thread that |this| is
  // running on.
  void AddTaskObserver(TaskObserver* task_observer);
  void RemoveTaskObserver(TaskObserver* task_observer);

  // Returns true if the message loop has high resolution timers enabled.
  // Provided for testing.
  bool high_resolution_timers_enabled() {
#if defined(OS_WIN)
    return !high_resolution_timer_expiration_.is_null();
#else
    return true;
#endif
  }

  // When we go into high resolution timer mode, we will stay in hi-res mode
  // for at least 1s.
  static const int kHighResolutionTimerModeLeaseTimeMs = 1000;

  // Asserts that the MessageLoop is "idle".
  void AssertIdle() const;

#if defined(OS_WIN)
  void set_os_modal_loop(bool os_modal_loop) {
    os_modal_loop_ = os_modal_loop;
  }

  bool os_modal_loop() const {
    return os_modal_loop_;
  }
#endif  // OS_WIN

  // Can only be called from the thread that owns the MessageLoop.
  bool is_running() const;

  //----------------------------------------------------------------------------
 protected:
  friend class base::RunLoop;

#if defined(OS_WIN)
  base::MessagePumpWin* pump_win() {
    return static_cast<base::MessagePumpWin*>(pump_.get());
  }
<<<<<<< HEAD
#elif defined(OS_POSIX) && !defined(__LB_SHELL__)
=======
#elif defined(OS_POSIX) && !defined(OS_IOS)
>>>>>>> 866df65f
  base::MessagePumpLibevent* pump_libevent() {
    return static_cast<base::MessagePumpLibevent*>(pump_.get());
  }
#endif

  // A function to encapsulate all the exception handling capability in the
  // stacks around the running of a main message loop.  It will run the message
  // loop in a SEH try block or not depending on the set_SEH_restoration()
  // flag invoking respectively RunInternalInSEHFrame() or RunInternal().
  void RunHandler();

#if defined(OS_WIN)
  __declspec(noinline) void RunInternalInSEHFrame();
#endif

  // A surrounding stack frame around the running of the message loop that
  // supports all saving and restoring of state, as is needed for any/all (ugly)
  // recursive calls.
  void RunInternal();

  // Called to process any delayed non-nestable tasks.
  bool ProcessNextDelayedNonNestableTask();

  // Runs the specified PendingTask.
  void RunTask(const base::PendingTask& pending_task);

  // Calls RunTask or queues the pending_task on the deferred task list if it
  // cannot be run right now.  Returns true if the task was run.
  bool DeferOrRunPendingTask(const base::PendingTask& pending_task);

  // Adds the pending task to delayed_work_queue_.
  void AddToDelayedWorkQueue(const base::PendingTask& pending_task);

  // Adds the pending task to our incoming_queue_.
  //
  // Caller retains ownership of |pending_task|, but this function will
  // reset the value of pending_task->task.  This is needed to ensure
  // that the posting call stack does not retain pending_task->task
  // beyond this function call.
  void AddToIncomingQueue(base::PendingTask* pending_task);

  // Load tasks from the incoming_queue_ into work_queue_ if the latter is
  // empty.  The former requires a lock to access, while the latter is directly
  // accessible on this thread.
  void ReloadWorkQueue();

  // Delete tasks that haven't run yet without running them.  Used in the
  // destructor to make sure all the task's destructors get called.  Returns
  // true if some work was done.
  bool DeletePendingTasks();

  // Calculates the time at which a PendingTask should run.
  base::TimeTicks CalculateDelayedRuntime(base::TimeDelta delay);

  // Start recording histogram info about events and action IF it was enabled
  // and IF the statistics recorder can accept a registration of our histogram.
  void StartHistogrammer();

  // Add occurrence of event to our histogram, so that we can see what is being
  // done in a specific MessageLoop instance (i.e., specific thread).
  // If message_histogram_ is NULL, this is a no-op.
  void HistogramEvent(int event);

  // base::MessagePump::Delegate methods:
  virtual bool DoWork() OVERRIDE;
  virtual bool DoDelayedWork(base::TimeTicks* next_delayed_work_time) OVERRIDE;
  virtual bool DoIdleWork() OVERRIDE;

  Type type_;

  // A list of tasks that need to be processed by this instance.  Note that
  // this queue is only accessed (push/pop) by our current thread.
  base::TaskQueue work_queue_;

  // Contains delayed tasks, sorted by their 'delayed_run_time' property.
  base::DelayedTaskQueue delayed_work_queue_;

  // A recent snapshot of Time::Now(), used to check delayed_work_queue_.
  base::TimeTicks recent_time_;

  // A queue of non-nestable tasks that we had to defer because when it came
  // time to execute them we were in a nested message loop.  They will execute
  // once we're out of nested message loops.
  base::TaskQueue deferred_non_nestable_work_queue_;

  scoped_refptr<base::MessagePump> pump_;

  ObserverList<DestructionObserver> destruction_observers_;

  // A recursion block that prevents accidentally running additional tasks when
  // insider a (accidentally induced?) nested message pump.
  bool nestable_tasks_allowed_;

  bool exception_restoration_;

  std::string thread_name_;
  // A profiling histogram showing the counts of various messages and events.
  base::Histogram* message_histogram_;

  // A null terminated list which creates an incoming_queue of tasks that are
  // acquired under a mutex for processing on this instance's thread. These
  // tasks have not yet been sorted out into items for our work_queue_ vs items
  // that will be handled by the TimerManager.
  base::TaskQueue incoming_queue_;
  // Protect access to incoming_queue_.
  mutable base::Lock incoming_queue_lock_;

  base::RunLoop* run_loop_;

#if defined(OS_WIN)
  base::TimeTicks high_resolution_timer_expiration_;
  // Should be set to true before calling Windows APIs like TrackPopupMenu, etc
  // which enter a modal message loop.
  bool os_modal_loop_;
#endif

  // The next sequence number to use for delayed tasks. Updating this counter is
  // protected by incoming_queue_lock_.
  int next_sequence_num_;

  ObserverList<TaskObserver> task_observers_;

  // The message loop proxy associated with this message loop, if one exists.
  scoped_refptr<base::MessageLoopProxy> message_loop_proxy_;
  scoped_ptr<base::ThreadTaskRunnerHandle> thread_task_runner_handle_;

 private:
  template <class T, class R> friend class base::subtle::DeleteHelperInternal;
  template <class T, class R> friend class base::subtle::ReleaseHelperInternal;

  void DeleteSoonInternal(const tracked_objects::Location& from_here,
                          void(*deleter)(const void*),
                          const void* object);
  void ReleaseSoonInternal(const tracked_objects::Location& from_here,
                           void(*releaser)(const void*),
                           const void* object);

  DISALLOW_COPY_AND_ASSIGN(MessageLoop);
};

//-----------------------------------------------------------------------------
// MessageLoopForUI extends MessageLoop with methods that are particular to a
// MessageLoop instantiated with TYPE_UI.
//
// This class is typically used like so:
//   MessageLoopForUI::current()->...call some method...
//
class BASE_EXPORT MessageLoopForUI : public MessageLoop {
 public:
#if defined(OS_WIN)
  typedef base::MessagePumpForUI::MessageFilter MessageFilter;
#endif

  MessageLoopForUI() : MessageLoop(TYPE_UI) {
  }

  // Returns the MessageLoopForUI of the current thread.
  static MessageLoopForUI* current() {
    MessageLoop* loop = MessageLoop::current();
    DCHECK(loop);
    DCHECK_EQ(MessageLoop::TYPE_UI, loop->type());
    return static_cast<MessageLoopForUI*>(loop);
  }

#if defined(OS_WIN)
  void DidProcessMessage(const MSG& message);
#endif  // defined(OS_WIN)

#if defined(OS_IOS)
  // On iOS, the main message loop cannot be Run().  Instead call Attach(),
  // which connects this MessageLoop to the UI thread's CFRunLoop and allows
  // PostTask() to work.
  void Attach();
#endif

#if defined(OS_ANDROID)
  // On Android, the UI message loop is handled by Java side. So Run() should
  // never be called. Instead use Start(), which will forward all the native UI
  // events to the Java message loop.
  void Start();
#elif !defined(OS_MACOSX)
  // Please see message_pump_win/message_pump_glib for definitions of these
  // methods.
  void AddObserver(Observer* observer);
  void RemoveObserver(Observer* observer);

#if defined(OS_WIN)
  // Plese see MessagePumpForUI for definitions of this method.
  void SetMessageFilter(scoped_ptr<MessageFilter> message_filter) {
    pump_ui()->SetMessageFilter(message_filter.Pass());
  }
#endif

 protected:
#if defined(USE_AURA) && defined(USE_X11) && !defined(OS_NACL)
  friend class base::MessagePumpAuraX11;
#endif

  // TODO(rvargas): Make this platform independent.
  base::MessagePumpForUI* pump_ui() {
    return static_cast<base::MessagePumpForUI*>(pump_.get());
  }
#endif  // !defined(OS_MACOSX)
};

// Do not add any member variables to MessageLoopForUI!  This is important b/c
// MessageLoopForUI is often allocated via MessageLoop(TYPE_UI).  Any extra
// data that you need should be stored on the MessageLoop's pump_ instance.
COMPILE_ASSERT(sizeof(MessageLoop) == sizeof(MessageLoopForUI),
               MessageLoopForUI_should_not_have_extra_member_variables);

//-----------------------------------------------------------------------------
// MessageLoopForIO extends MessageLoop with methods that are particular to a
// MessageLoop instantiated with TYPE_IO.
//
// This class is typically used like so:
//   MessageLoopForIO::current()->...call some method...
//
class BASE_EXPORT MessageLoopForIO : public MessageLoop {
 public:
#if defined(OS_WIN)
  typedef base::MessagePumpForIO::IOHandler IOHandler;
  typedef base::MessagePumpForIO::IOContext IOContext;
  typedef base::MessagePumpForIO::IOObserver IOObserver;
<<<<<<< HEAD
#elif defined(__LB_SHELL__)
  typedef base::MessagePumpShell::IOObserver IOObserver;
  typedef base::MessagePumpShell::Watcher Watcher;
  typedef base::MessagePumpShell::FileDescriptorWatcher FileDescriptorWatcher;

  enum Mode {
    WATCH_READ = base::MessagePumpShell::WATCH_READ,
    WATCH_WRITE = base::MessagePumpShell::WATCH_WRITE,
    WATCH_READ_WRITE = base::MessagePumpShell::WATCH_READ_WRITE
=======
#elif defined(OS_IOS)
  typedef base::MessagePumpIOSForIO::Watcher Watcher;
  typedef base::MessagePumpIOSForIO::FileDescriptorWatcher
      FileDescriptorWatcher;
  typedef base::MessagePumpIOSForIO::IOObserver IOObserver;

  enum Mode {
    WATCH_READ = base::MessagePumpIOSForIO::WATCH_READ,
    WATCH_WRITE = base::MessagePumpIOSForIO::WATCH_WRITE,
    WATCH_READ_WRITE = base::MessagePumpIOSForIO::WATCH_READ_WRITE
>>>>>>> 866df65f
  };
#elif defined(OS_POSIX)
  typedef base::MessagePumpLibevent::Watcher Watcher;
  typedef base::MessagePumpLibevent::FileDescriptorWatcher
      FileDescriptorWatcher;
  typedef base::MessagePumpLibevent::IOObserver IOObserver;

  enum Mode {
    WATCH_READ = base::MessagePumpLibevent::WATCH_READ,
    WATCH_WRITE = base::MessagePumpLibevent::WATCH_WRITE,
    WATCH_READ_WRITE = base::MessagePumpLibevent::WATCH_READ_WRITE
  };

#endif

  MessageLoopForIO() : MessageLoop(TYPE_IO) {
  }

  // Returns the MessageLoopForIO of the current thread.
  static MessageLoopForIO* current() {
    MessageLoop* loop = MessageLoop::current();
    DCHECK_EQ(MessageLoop::TYPE_IO, loop->type());
    return static_cast<MessageLoopForIO*>(loop);
  }

  void AddIOObserver(IOObserver* io_observer) {
    pump_io()->AddIOObserver(io_observer);
  }

  void RemoveIOObserver(IOObserver* io_observer) {
    pump_io()->RemoveIOObserver(io_observer);
  }

#if defined(OS_WIN)
  // Please see MessagePumpWin for definitions of these methods.
  void RegisterIOHandler(HANDLE file, IOHandler* handler);
  bool RegisterJobObject(HANDLE job, IOHandler* handler);
  bool WaitForIOCompletion(DWORD timeout, IOHandler* filter);

 protected:
  // TODO(rvargas): Make this platform independent.
  base::MessagePumpForIO* pump_io() {
    return static_cast<base::MessagePumpForIO*>(pump_.get());
  }

<<<<<<< HEAD
#elif defined(__LB_SHELL__)
  bool WatchSocket(int s,
                   bool persistent,
                   Mode mode,
                   FileDescriptorWatcher *controller,
                   Watcher *del);

 protected:
  base::MessagePumpForIO* pump_io() {
    return static_cast<base::MessagePumpForIO*>(pump_.get());
  }
=======
#elif defined(OS_IOS)
  // Please see MessagePumpIOSForIO for definition.
  bool WatchFileDescriptor(int fd,
                           bool persistent,
                           Mode mode,
                           FileDescriptorWatcher *controller,
                           Watcher *delegate);

 private:
  base::MessagePumpIOSForIO* pump_io() {
    return static_cast<base::MessagePumpIOSForIO*>(pump_.get());
  }

>>>>>>> 866df65f
#elif defined(OS_POSIX)
  // Please see MessagePumpLibevent for definition.
  bool WatchFileDescriptor(int fd,
                           bool persistent,
                           Mode mode,
                           FileDescriptorWatcher* controller,
                           Watcher* delegate);

 private:
  base::MessagePumpLibevent* pump_io() {
    return static_cast<base::MessagePumpLibevent*>(pump_.get());
  }
#endif  // defined(OS_POSIX)
};

// Do not add any member variables to MessageLoopForIO!  This is important b/c
// MessageLoopForIO is often allocated via MessageLoop(TYPE_IO).  Any extra
// data that you need should be stored on the MessageLoop's pump_ instance.
COMPILE_ASSERT(sizeof(MessageLoop) == sizeof(MessageLoopForIO),
               MessageLoopForIO_should_not_have_extra_member_variables);

#endif  // BASE_MESSAGE_LOOP_H_<|MERGE_RESOLUTION|>--- conflicted
+++ resolved
@@ -26,13 +26,10 @@
 // We need this to declare base::MessagePumpWin::Dispatcher, which we should
 // really just eliminate.
 #include "base/message_pump_win.h"
-<<<<<<< HEAD
 #elif defined(__LB_SHELL__)
 #include "base/message_pump_shell.h"
-=======
 #elif defined(OS_IOS)
 #include "base/message_pump_io_ios.h"
->>>>>>> 866df65f
 #elif defined(OS_POSIX)
 #include "base/message_pump_libevent.h"
 #if !defined(OS_MACOSX) && !defined(OS_ANDROID)
@@ -404,11 +401,7 @@
   base::MessagePumpWin* pump_win() {
     return static_cast<base::MessagePumpWin*>(pump_.get());
   }
-<<<<<<< HEAD
-#elif defined(OS_POSIX) && !defined(__LB_SHELL__)
-=======
-#elif defined(OS_POSIX) && !defined(OS_IOS)
->>>>>>> 866df65f
+#elif defined(OS_POSIX) && !defined(OS_IOS) && !defined(__LB_SHELL__)
   base::MessagePumpLibevent* pump_libevent() {
     return static_cast<base::MessagePumpLibevent*>(pump_.get());
   }
@@ -633,17 +626,16 @@
   typedef base::MessagePumpForIO::IOHandler IOHandler;
   typedef base::MessagePumpForIO::IOContext IOContext;
   typedef base::MessagePumpForIO::IOObserver IOObserver;
-<<<<<<< HEAD
 #elif defined(__LB_SHELL__)
-  typedef base::MessagePumpShell::IOObserver IOObserver;
   typedef base::MessagePumpShell::Watcher Watcher;
   typedef base::MessagePumpShell::FileDescriptorWatcher FileDescriptorWatcher;
+  typedef base::MessagePumpShell::IOObserver IOObserver;
 
   enum Mode {
     WATCH_READ = base::MessagePumpShell::WATCH_READ,
     WATCH_WRITE = base::MessagePumpShell::WATCH_WRITE,
     WATCH_READ_WRITE = base::MessagePumpShell::WATCH_READ_WRITE
-=======
+  };
 #elif defined(OS_IOS)
   typedef base::MessagePumpIOSForIO::Watcher Watcher;
   typedef base::MessagePumpIOSForIO::FileDescriptorWatcher
@@ -654,7 +646,6 @@
     WATCH_READ = base::MessagePumpIOSForIO::WATCH_READ,
     WATCH_WRITE = base::MessagePumpIOSForIO::WATCH_WRITE,
     WATCH_READ_WRITE = base::MessagePumpIOSForIO::WATCH_READ_WRITE
->>>>>>> 866df65f
   };
 #elif defined(OS_POSIX)
   typedef base::MessagePumpLibevent::Watcher Watcher;
@@ -700,19 +691,18 @@
     return static_cast<base::MessagePumpForIO*>(pump_.get());
   }
 
-<<<<<<< HEAD
 #elif defined(__LB_SHELL__)
-  bool WatchSocket(int s,
+  bool WatchSocket(int sock,
                    bool persistent,
                    Mode mode,
                    FileDescriptorWatcher *controller,
-                   Watcher *del);
+                   Watcher *delegate);
 
  protected:
   base::MessagePumpForIO* pump_io() {
     return static_cast<base::MessagePumpForIO*>(pump_.get());
   }
-=======
+
 #elif defined(OS_IOS)
   // Please see MessagePumpIOSForIO for definition.
   bool WatchFileDescriptor(int fd,
@@ -726,7 +716,6 @@
     return static_cast<base::MessagePumpIOSForIO*>(pump_.get());
   }
 
->>>>>>> 866df65f
 #elif defined(OS_POSIX)
   // Please see MessagePumpLibevent for definition.
   bool WatchFileDescriptor(int fd,
