--- conflicted
+++ resolved
@@ -13,14 +13,10 @@
 namespace base {
 
 inline bool IsFinite(const double& number) {
-<<<<<<< HEAD
 #if defined(__LB_SHELL__)
   return fpclassify(number) != FP_INFINITE;
-#elif defined(OS_POSIX)
-=======
 #if defined(OS_ANDROID)
   // isfinite isn't available on Android: http://b.android.com/34793
->>>>>>> 2ff8a84c
   return finite(number) != 0;
 #elif defined(OS_POSIX)
   return isfinite(number) != 0;
