--- conflicted
+++ resolved
@@ -27,11 +27,7 @@
 #if defined(OS_MACOSX)
 #include "base/message_pump_mac.h"
 #endif
-<<<<<<< HEAD
-#if defined(OS_POSIX) && !defined(__LB_SHELL__)
-=======
-#if defined(OS_POSIX) && !defined(OS_IOS)
->>>>>>> 50627b86
+#if defined(OS_POSIX) && !defined(OS_IOS) && !defined(__LB_SHELL__)
 #include "base/message_pump_libevent.h"
 #endif
 #if defined(OS_ANDROID)
@@ -789,21 +785,21 @@
   return pump_io()->WaitForIOCompletion(timeout, filter);
 }
 
-<<<<<<< HEAD
 #elif defined(__LB_SHELL__)
 
-bool MessageLoopForIO::WatchSocket(int s,
+bool MessageLoopForIO::WatchSocket(int sock,
                                    bool persistent,
                                    Mode mode,
                                    FileDescriptorWatcher *controller,
-                                   Watcher *del) {
+                                   Watcher *delegate) {
   return pump_io()->WatchSocket(
-    s,
-    persistent,
-    (base::MessagePumpForIO::Mode)mode,
-    (base::MessagePumpForIO::FileDescriptorWatcher*)controller,
-    (base::MessagePumpForIO::Watcher*)del);
-=======
+      sock,
+      persistent,
+      mode,
+      controller,
+      delegate);
+}
+
 #elif defined(OS_IOS)
 
 bool MessageLoopForIO::WatchFileDescriptor(int fd,
@@ -817,7 +813,6 @@
       mode,
       controller,
       delegate);
->>>>>>> 50627b86
 }
 
 #elif defined(OS_POSIX) && !defined(OS_NACL)
