// Copyright (c) 2012 The Chromium Authors. All rights reserved.
// Use of this source code is governed by a BSD-style license that can be
// found in the LICENSE file.

#include "base/debug/trace_event.h"

namespace trace_event_internal {

<<<<<<< HEAD
#define USE_UNRELIABLE_NOW

namespace base {
namespace debug {

// Controls the number of trace events we will buffer in-memory
// before throwing them away.
const size_t kTraceEventBufferSize = 500000;
const size_t kTraceEventBatchSize = 1000;

#define TRACE_EVENT_MAX_CATEGORIES 42

static TraceCategory g_categories[TRACE_EVENT_MAX_CATEGORIES] = {
  { "tracing already shutdown", false },
  { "tracing categories exhausted; must increase TRACE_EVENT_MAX_CATEGORIES",
    false }
};
static const TraceCategory* const g_category_already_shutdown =
    &g_categories[0];
static const TraceCategory* const g_category_categories_exhausted =
    &g_categories[1];
static int g_category_index = 2; // skip initial 2 error categories

////////////////////////////////////////////////////////////////////////////////
//
// TraceValue
//
////////////////////////////////////////////////////////////////////////////////

void TraceValue::AppendAsJSON(std::string* out) const {
  char temp_string[128];
  std::string::size_type start_pos;
  switch (type_) {
    case TRACE_TYPE_BOOL:
      *out += as_bool() ? "true" : "false";
      break;
    case TRACE_TYPE_UINT:
      base::snprintf(temp_string, arraysize(temp_string), "%llu",
                     static_cast<unsigned long long>(as_uint()));
      *out += temp_string;
      break;
    case TRACE_TYPE_INT:
      base::snprintf(temp_string, arraysize(temp_string), "%lld",
                     static_cast<long long>(as_int()));
      *out += temp_string;
      break;
    case TRACE_TYPE_DOUBLE:
      base::snprintf(temp_string, arraysize(temp_string), "%f", as_double());
      *out += temp_string;
      break;
    case TRACE_TYPE_POINTER:
      base::snprintf(temp_string, arraysize(temp_string), "%llu",
                     static_cast<unsigned long long>(
                       reinterpret_cast<intptr_t>(
                         as_pointer())));
      *out += temp_string;
      break;
    case TRACE_TYPE_STRING:
      *out += "\"";
      start_pos = out->size();
      *out += as_string();
      // replace " character with '
      while ((start_pos = out->find_first_of('\"', start_pos)) !=
             std::string::npos)
        (*out)[start_pos] = '\'';
      *out += "\"";
      break;
    default:
      NOTREACHED() << "Don't know how to print this value";
      break;
  }
}

////////////////////////////////////////////////////////////////////////////////
//
// TraceEvent
//
////////////////////////////////////////////////////////////////////////////////

namespace {

const char* GetPhaseStr(TraceEventPhase phase) {
  switch(phase) {
    case TRACE_EVENT_PHASE_BEGIN:
      return "B";
    case TRACE_EVENT_PHASE_INSTANT:
      return "I";
    case TRACE_EVENT_PHASE_END:
      return "E";
    default:
      NOTREACHED() << "Invalid phase argument";
      return "?";
  }
}

size_t GetAllocLength(const char* str) { return str ? strlen(str) + 1 : 0; }

// Copies |*member| into |*buffer|, sets |*member| to point to this new
// location, and then advances |*buffer| by the amount written.
void CopyTraceEventParameter(char** buffer,
                             const char** member,
                             const char* end) {
  if (*member) {
    size_t written = strlcpy(*buffer, *member, end - *buffer) + 1;
    DCHECK_LE(static_cast<int>(written), end - *buffer);
    *member = *buffer;
    *buffer += written;
  }
}

}  // namespace

TraceEvent::TraceEvent()
    : process_id_(0),
      thread_id_(0),
      phase_(TRACE_EVENT_PHASE_BEGIN),
      category_(NULL),
      name_(NULL) {
  arg_names_[0] = NULL;
  arg_names_[1] = NULL;
}

TraceEvent::TraceEvent(unsigned long process_id,
                       unsigned long thread_id,
                       TimeTicks timestamp,
                       TraceEventPhase phase,
                       const TraceCategory* category,
                       const char* name,
                       const char* arg1_name, const TraceValue& arg1_val,
                       const char* arg2_name, const TraceValue& arg2_val,
                       bool copy)
    : process_id_(process_id),
      thread_id_(thread_id),
      timestamp_(timestamp),
      phase_(phase),
      category_(category),
      name_(name) {
  COMPILE_ASSERT(kTraceMaxNumArgs == 2, TraceEvent_arg_count_out_of_sync);
  arg_names_[0] = arg1_name;
  arg_names_[1] = arg2_name;
  arg_values_[0] = arg1_val;
  arg_values_[1] = arg2_val;

  size_t alloc_size = 0;
  if (copy) {
    alloc_size += GetAllocLength(name);
    alloc_size += GetAllocLength(arg1_name);
    alloc_size += GetAllocLength(arg2_name);
  }
  // We always take a copy of string arg_vals, even if |copy| was not set.
  if (arg1_val.type() == TraceValue::TRACE_TYPE_STRING)
    alloc_size += GetAllocLength(arg1_val.as_string());
  if (arg2_val.type() == TraceValue::TRACE_TYPE_STRING)
    alloc_size += GetAllocLength(arg2_val.as_string());

  if (alloc_size) {
    parameter_copy_storage_ = new base::RefCountedString;
    parameter_copy_storage_->data().resize(alloc_size);
    char* ptr = string_as_array(&parameter_copy_storage_->data());
    const char* end = ptr + alloc_size;
    if (copy) {
      CopyTraceEventParameter(&ptr, &name_, end);
      CopyTraceEventParameter(&ptr, &arg_names_[0], end);
      CopyTraceEventParameter(&ptr, &arg_names_[1], end);
    }
    if (arg_values_[0].type() == TraceValue::TRACE_TYPE_STRING)
      CopyTraceEventParameter(&ptr, arg_values_[0].as_assignable_string(), end);
    if (arg_values_[1].type() == TraceValue::TRACE_TYPE_STRING)
      CopyTraceEventParameter(&ptr, arg_values_[1].as_assignable_string(), end);
    DCHECK_EQ(end, ptr) << "Overrun by " << ptr - end;
  }
}

TraceEvent::~TraceEvent() {
}

void TraceEvent::AppendEventsAsJSON(const std::vector<TraceEvent>& events,
                                    size_t start,
                                    size_t count,
                                    std::string* out) {
  *out += "[";
  for (size_t i = 0; i < count && start + i < events.size(); ++i) {
    if (i > 0)
      *out += ",";
    events[i + start].AppendAsJSON(out);
  }
  *out += "]";
}

void TraceEvent::AppendAsJSON(std::string* out) const {
  const char* phase_str = GetPhaseStr(phase_);
  int64 time_int64 = timestamp_.ToInternalValue();
  // Category name checked at category creation time.
  DCHECK(!strchr(name_, '"'));
  StringAppendF(out,
      "{\"cat\":\"%s\",\"pid\":%i,\"tid\":%i,\"ts\":%lld,"
      "\"ph\":\"%s\",\"name\":\"%s\",\"args\":{",
      category_->name,
      static_cast<int>(process_id_),
      static_cast<int>(thread_id_),
      static_cast<long long>(time_int64),
      phase_str,
      name_);

  // Output argument names and values, stop at first NULL argument name.
  for (size_t i = 0; i < kTraceMaxNumArgs && arg_names_[i]; ++i) {
    if (i > 0)
      *out += ",";
    *out += "\"";
    *out += arg_names_[i];
    *out += "\":";
    arg_values_[i].AppendAsJSON(out);
  }
  *out += "}}";
}

////////////////////////////////////////////////////////////////////////////////
//
// TraceLog
//
////////////////////////////////////////////////////////////////////////////////

// static
TraceLog* TraceLog::GetInstance() {
  return Singleton<TraceLog, StaticMemorySingletonTraits<TraceLog> >::get();
}

TraceLog::TraceLog()
    : enabled_(false) {
}

TraceLog::~TraceLog() {
}

const TraceCategory* TraceLog::GetCategory(const char* name) {
  TraceLog* tracelog = GetInstance();
  if (!tracelog){
    CHECK(!g_category_already_shutdown->enabled);
    return g_category_already_shutdown;
  }
  return tracelog->GetCategoryInternal(name);
}

const TraceCategory* TraceLog::GetCategoryInternal(const char* name) {
  AutoLock lock(lock_);
  DCHECK(!strchr(name, '"')) << "Names may not contain double quote char";

  // Search for pre-existing category matching this name
  for (int i = 0; i < g_category_index; i++) {
    if (strcmp(g_categories[i].name, name) == 0)
      return &g_categories[i];
  }

  // Create a new category
  DCHECK(g_category_index < TRACE_EVENT_MAX_CATEGORIES) <<
      "must increase TRACE_EVENT_MAX_CATEGORIES";
  if (g_category_index < TRACE_EVENT_MAX_CATEGORIES) {
    int new_index = g_category_index++;
    g_categories[new_index].name = name;
    DCHECK(!g_categories[new_index].enabled);
    g_categories[new_index].enabled = enabled_;
    return &g_categories[new_index];
  } else {
    return g_category_categories_exhausted;
  }
}

void TraceLog::SetEnabled(bool enabled) {
  {
    AutoLock lock(lock_);
    if (enabled == enabled_)
      return;
    logged_events_.reserve(1024);
    enabled_ = enabled;
    for (int i = 0; i < g_category_index; i++) {
      //TODO(scheib): If changed to enable specific categories instead of all
      // check GetCategoryInternal creation code that users TraceLog::enabled_
      g_categories[i].enabled = enabled;
    }
  } // release lock
  if (!enabled)
    Flush();
}

float TraceLog::GetBufferPercentFull() const {
  return (float)((double)logged_events_.size()/(double)kTraceEventBufferSize);
}

void TraceLog::SetOutputCallback(const TraceLog::OutputCallback& cb) {
  AutoLock lock(lock_);
  output_callback_ = cb;
  logged_events_.clear();
}

void TraceLog::SetBufferFullCallback(const TraceLog::BufferFullCallback& cb) {
  AutoLock lock(lock_);
  buffer_full_callback_ = cb;
}

void TraceLog::Flush() {
  std::vector<TraceEvent> previous_logged_events;
  OutputCallback output_callback_copy;
  {
    AutoLock lock(lock_);
    previous_logged_events.swap(logged_events_);
    output_callback_copy = output_callback_;
  } // release lock

  if (output_callback_copy.is_null())
    return;

  for (size_t i = 0;
       i < previous_logged_events.size();
       i += kTraceEventBatchSize) {
    scoped_refptr<RefCountedString> json_events_str_ptr =
      new RefCountedString();
    TraceEvent::AppendEventsAsJSON(previous_logged_events,
                                   i,
                                   kTraceEventBatchSize,
                                   &(json_events_str_ptr->data));
    output_callback_copy.Run(json_events_str_ptr);
  }
}

int TraceLog::AddTraceEvent(TraceEventPhase phase,
                            const TraceCategory* category,
                            const char* name,
                            const char* arg1_name, TraceValue arg1_val,
                            const char* arg2_name, TraceValue arg2_val,
                            int threshold_begin_id,
                            int64 threshold,
                            bool copy) {
  DCHECK(name);
#ifdef USE_UNRELIABLE_NOW
  TimeTicks now = TimeTicks::HighResNow();
#else
  TimeTicks now = TimeTicks::Now();
#endif
  BufferFullCallback buffer_full_callback_copy;
  int ret_begin_id = -1;
  {
    AutoLock lock(lock_);
    if (!enabled_ || !category->enabled)
      return -1;
    if (logged_events_.size() >= kTraceEventBufferSize)
      return -1;
    if (threshold_begin_id > -1) {
      DCHECK(phase == base::debug::TRACE_EVENT_PHASE_END);
      size_t begin_i = static_cast<size_t>(threshold_begin_id);
      // Return now if there has been a flush since the begin event was posted.
      if (begin_i >= logged_events_.size())
        return -1;
      // Determine whether to drop the begin/end pair.
      TimeDelta elapsed = now - logged_events_[begin_i].timestamp();
      if (elapsed < TimeDelta::FromMicroseconds(threshold)) {
        // Remove begin event and do not add end event.
        // This will be expensive if there have been other events in the
        // mean time (should be rare).
        logged_events_.erase(logged_events_.begin() + begin_i);
        return -1;
      }
    }
    ret_begin_id = static_cast<int>(logged_events_.size());
    logged_events_.push_back(
        TraceEvent(static_cast<unsigned long>(base::GetCurrentProcId()),
                   PlatformThread::CurrentId(),
                   now, phase, category, name,
                   arg1_name, arg1_val,
                   arg2_name, arg2_val,
                   copy));

    if (logged_events_.size() == kTraceEventBufferSize) {
      buffer_full_callback_copy = buffer_full_callback_;
    }
  } // release lock

  if (!buffer_full_callback_copy.is_null())
    buffer_full_callback_copy.Run();

#if defined(__LB_SHELL__)
  Flush();
#endif

  return ret_begin_id;
}

void TraceLog::AddTraceEventEtw(TraceEventPhase phase,
                                const char* name,
                                const void* id,
                                const char* extra) {
  // Legacy trace points on windows called to ETW
#if defined(OS_WIN)
  TraceEventETWProvider::Trace(name, phase, id, extra);
#endif

  // Also add new trace event behavior
  static const TraceCategory* category = GetCategory("ETW Trace Event");
  if (category->enabled) {
    TraceLog* tracelog = TraceLog::GetInstance();
    if (!tracelog)
      return;
    tracelog->AddTraceEvent(phase, category, name,
                            "id", id,
                            "extra", extra ? extra : "",
                            -1, 0, false);
  }
}

void TraceLog::Resurrect() {
  StaticMemorySingletonTraits<TraceLog>::Resurrect();
}

namespace internal {

void TraceEndOnScopeClose::Initialize(const TraceCategory* category,
=======
void TraceEndOnScopeClose::Initialize(const unsigned char* category_enabled,
>>>>>>> 0dd9fd3c
                                      const char* name) {
  data_.category_enabled = category_enabled;
  data_.name = name;
  p_data_ = &data_;
}

void TraceEndOnScopeClose::AddEventIfEnabled() {
  // Only called when p_data_ is non-null.
  if (*p_data_->category_enabled) {
    TRACE_EVENT_API_ADD_TRACE_EVENT(
        TRACE_EVENT_PHASE_END,
        p_data_->category_enabled,
        p_data_->name, kNoEventId,
        kZeroNumArgs, NULL, NULL, NULL,
        kNoThreshholdBeginId, kNoThresholdValue, TRACE_EVENT_FLAG_NONE);
  }
}

void TraceEndOnScopeCloseThreshold::Initialize(
                                      const unsigned char* category_enabled,
                                      const char* name,
                                      int threshold_begin_id,
                                      long long threshold) {
  data_.category_enabled = category_enabled;
  data_.name = name;
  data_.threshold_begin_id = threshold_begin_id;
  data_.threshold = threshold;
  p_data_ = &data_;
}

void TraceEndOnScopeCloseThreshold::AddEventIfEnabled() {
  // Only called when p_data_ is non-null.
  if (*p_data_->category_enabled) {
    TRACE_EVENT_API_ADD_TRACE_EVENT(
        TRACE_EVENT_PHASE_END,
        p_data_->category_enabled,
        p_data_->name, kNoEventId,
        kZeroNumArgs, NULL, NULL, NULL,
        p_data_->threshold_begin_id, p_data_->threshold,
        TRACE_EVENT_FLAG_NONE);
  }
}

}  // namespace trace_event_internal<|MERGE_RESOLUTION|>--- conflicted
+++ resolved
@@ -6,425 +6,7 @@
 
 namespace trace_event_internal {
 
-<<<<<<< HEAD
-#define USE_UNRELIABLE_NOW
-
-namespace base {
-namespace debug {
-
-// Controls the number of trace events we will buffer in-memory
-// before throwing them away.
-const size_t kTraceEventBufferSize = 500000;
-const size_t kTraceEventBatchSize = 1000;
-
-#define TRACE_EVENT_MAX_CATEGORIES 42
-
-static TraceCategory g_categories[TRACE_EVENT_MAX_CATEGORIES] = {
-  { "tracing already shutdown", false },
-  { "tracing categories exhausted; must increase TRACE_EVENT_MAX_CATEGORIES",
-    false }
-};
-static const TraceCategory* const g_category_already_shutdown =
-    &g_categories[0];
-static const TraceCategory* const g_category_categories_exhausted =
-    &g_categories[1];
-static int g_category_index = 2; // skip initial 2 error categories
-
-////////////////////////////////////////////////////////////////////////////////
-//
-// TraceValue
-//
-////////////////////////////////////////////////////////////////////////////////
-
-void TraceValue::AppendAsJSON(std::string* out) const {
-  char temp_string[128];
-  std::string::size_type start_pos;
-  switch (type_) {
-    case TRACE_TYPE_BOOL:
-      *out += as_bool() ? "true" : "false";
-      break;
-    case TRACE_TYPE_UINT:
-      base::snprintf(temp_string, arraysize(temp_string), "%llu",
-                     static_cast<unsigned long long>(as_uint()));
-      *out += temp_string;
-      break;
-    case TRACE_TYPE_INT:
-      base::snprintf(temp_string, arraysize(temp_string), "%lld",
-                     static_cast<long long>(as_int()));
-      *out += temp_string;
-      break;
-    case TRACE_TYPE_DOUBLE:
-      base::snprintf(temp_string, arraysize(temp_string), "%f", as_double());
-      *out += temp_string;
-      break;
-    case TRACE_TYPE_POINTER:
-      base::snprintf(temp_string, arraysize(temp_string), "%llu",
-                     static_cast<unsigned long long>(
-                       reinterpret_cast<intptr_t>(
-                         as_pointer())));
-      *out += temp_string;
-      break;
-    case TRACE_TYPE_STRING:
-      *out += "\"";
-      start_pos = out->size();
-      *out += as_string();
-      // replace " character with '
-      while ((start_pos = out->find_first_of('\"', start_pos)) !=
-             std::string::npos)
-        (*out)[start_pos] = '\'';
-      *out += "\"";
-      break;
-    default:
-      NOTREACHED() << "Don't know how to print this value";
-      break;
-  }
-}
-
-////////////////////////////////////////////////////////////////////////////////
-//
-// TraceEvent
-//
-////////////////////////////////////////////////////////////////////////////////
-
-namespace {
-
-const char* GetPhaseStr(TraceEventPhase phase) {
-  switch(phase) {
-    case TRACE_EVENT_PHASE_BEGIN:
-      return "B";
-    case TRACE_EVENT_PHASE_INSTANT:
-      return "I";
-    case TRACE_EVENT_PHASE_END:
-      return "E";
-    default:
-      NOTREACHED() << "Invalid phase argument";
-      return "?";
-  }
-}
-
-size_t GetAllocLength(const char* str) { return str ? strlen(str) + 1 : 0; }
-
-// Copies |*member| into |*buffer|, sets |*member| to point to this new
-// location, and then advances |*buffer| by the amount written.
-void CopyTraceEventParameter(char** buffer,
-                             const char** member,
-                             const char* end) {
-  if (*member) {
-    size_t written = strlcpy(*buffer, *member, end - *buffer) + 1;
-    DCHECK_LE(static_cast<int>(written), end - *buffer);
-    *member = *buffer;
-    *buffer += written;
-  }
-}
-
-}  // namespace
-
-TraceEvent::TraceEvent()
-    : process_id_(0),
-      thread_id_(0),
-      phase_(TRACE_EVENT_PHASE_BEGIN),
-      category_(NULL),
-      name_(NULL) {
-  arg_names_[0] = NULL;
-  arg_names_[1] = NULL;
-}
-
-TraceEvent::TraceEvent(unsigned long process_id,
-                       unsigned long thread_id,
-                       TimeTicks timestamp,
-                       TraceEventPhase phase,
-                       const TraceCategory* category,
-                       const char* name,
-                       const char* arg1_name, const TraceValue& arg1_val,
-                       const char* arg2_name, const TraceValue& arg2_val,
-                       bool copy)
-    : process_id_(process_id),
-      thread_id_(thread_id),
-      timestamp_(timestamp),
-      phase_(phase),
-      category_(category),
-      name_(name) {
-  COMPILE_ASSERT(kTraceMaxNumArgs == 2, TraceEvent_arg_count_out_of_sync);
-  arg_names_[0] = arg1_name;
-  arg_names_[1] = arg2_name;
-  arg_values_[0] = arg1_val;
-  arg_values_[1] = arg2_val;
-
-  size_t alloc_size = 0;
-  if (copy) {
-    alloc_size += GetAllocLength(name);
-    alloc_size += GetAllocLength(arg1_name);
-    alloc_size += GetAllocLength(arg2_name);
-  }
-  // We always take a copy of string arg_vals, even if |copy| was not set.
-  if (arg1_val.type() == TraceValue::TRACE_TYPE_STRING)
-    alloc_size += GetAllocLength(arg1_val.as_string());
-  if (arg2_val.type() == TraceValue::TRACE_TYPE_STRING)
-    alloc_size += GetAllocLength(arg2_val.as_string());
-
-  if (alloc_size) {
-    parameter_copy_storage_ = new base::RefCountedString;
-    parameter_copy_storage_->data().resize(alloc_size);
-    char* ptr = string_as_array(&parameter_copy_storage_->data());
-    const char* end = ptr + alloc_size;
-    if (copy) {
-      CopyTraceEventParameter(&ptr, &name_, end);
-      CopyTraceEventParameter(&ptr, &arg_names_[0], end);
-      CopyTraceEventParameter(&ptr, &arg_names_[1], end);
-    }
-    if (arg_values_[0].type() == TraceValue::TRACE_TYPE_STRING)
-      CopyTraceEventParameter(&ptr, arg_values_[0].as_assignable_string(), end);
-    if (arg_values_[1].type() == TraceValue::TRACE_TYPE_STRING)
-      CopyTraceEventParameter(&ptr, arg_values_[1].as_assignable_string(), end);
-    DCHECK_EQ(end, ptr) << "Overrun by " << ptr - end;
-  }
-}
-
-TraceEvent::~TraceEvent() {
-}
-
-void TraceEvent::AppendEventsAsJSON(const std::vector<TraceEvent>& events,
-                                    size_t start,
-                                    size_t count,
-                                    std::string* out) {
-  *out += "[";
-  for (size_t i = 0; i < count && start + i < events.size(); ++i) {
-    if (i > 0)
-      *out += ",";
-    events[i + start].AppendAsJSON(out);
-  }
-  *out += "]";
-}
-
-void TraceEvent::AppendAsJSON(std::string* out) const {
-  const char* phase_str = GetPhaseStr(phase_);
-  int64 time_int64 = timestamp_.ToInternalValue();
-  // Category name checked at category creation time.
-  DCHECK(!strchr(name_, '"'));
-  StringAppendF(out,
-      "{\"cat\":\"%s\",\"pid\":%i,\"tid\":%i,\"ts\":%lld,"
-      "\"ph\":\"%s\",\"name\":\"%s\",\"args\":{",
-      category_->name,
-      static_cast<int>(process_id_),
-      static_cast<int>(thread_id_),
-      static_cast<long long>(time_int64),
-      phase_str,
-      name_);
-
-  // Output argument names and values, stop at first NULL argument name.
-  for (size_t i = 0; i < kTraceMaxNumArgs && arg_names_[i]; ++i) {
-    if (i > 0)
-      *out += ",";
-    *out += "\"";
-    *out += arg_names_[i];
-    *out += "\":";
-    arg_values_[i].AppendAsJSON(out);
-  }
-  *out += "}}";
-}
-
-////////////////////////////////////////////////////////////////////////////////
-//
-// TraceLog
-//
-////////////////////////////////////////////////////////////////////////////////
-
-// static
-TraceLog* TraceLog::GetInstance() {
-  return Singleton<TraceLog, StaticMemorySingletonTraits<TraceLog> >::get();
-}
-
-TraceLog::TraceLog()
-    : enabled_(false) {
-}
-
-TraceLog::~TraceLog() {
-}
-
-const TraceCategory* TraceLog::GetCategory(const char* name) {
-  TraceLog* tracelog = GetInstance();
-  if (!tracelog){
-    CHECK(!g_category_already_shutdown->enabled);
-    return g_category_already_shutdown;
-  }
-  return tracelog->GetCategoryInternal(name);
-}
-
-const TraceCategory* TraceLog::GetCategoryInternal(const char* name) {
-  AutoLock lock(lock_);
-  DCHECK(!strchr(name, '"')) << "Names may not contain double quote char";
-
-  // Search for pre-existing category matching this name
-  for (int i = 0; i < g_category_index; i++) {
-    if (strcmp(g_categories[i].name, name) == 0)
-      return &g_categories[i];
-  }
-
-  // Create a new category
-  DCHECK(g_category_index < TRACE_EVENT_MAX_CATEGORIES) <<
-      "must increase TRACE_EVENT_MAX_CATEGORIES";
-  if (g_category_index < TRACE_EVENT_MAX_CATEGORIES) {
-    int new_index = g_category_index++;
-    g_categories[new_index].name = name;
-    DCHECK(!g_categories[new_index].enabled);
-    g_categories[new_index].enabled = enabled_;
-    return &g_categories[new_index];
-  } else {
-    return g_category_categories_exhausted;
-  }
-}
-
-void TraceLog::SetEnabled(bool enabled) {
-  {
-    AutoLock lock(lock_);
-    if (enabled == enabled_)
-      return;
-    logged_events_.reserve(1024);
-    enabled_ = enabled;
-    for (int i = 0; i < g_category_index; i++) {
-      //TODO(scheib): If changed to enable specific categories instead of all
-      // check GetCategoryInternal creation code that users TraceLog::enabled_
-      g_categories[i].enabled = enabled;
-    }
-  } // release lock
-  if (!enabled)
-    Flush();
-}
-
-float TraceLog::GetBufferPercentFull() const {
-  return (float)((double)logged_events_.size()/(double)kTraceEventBufferSize);
-}
-
-void TraceLog::SetOutputCallback(const TraceLog::OutputCallback& cb) {
-  AutoLock lock(lock_);
-  output_callback_ = cb;
-  logged_events_.clear();
-}
-
-void TraceLog::SetBufferFullCallback(const TraceLog::BufferFullCallback& cb) {
-  AutoLock lock(lock_);
-  buffer_full_callback_ = cb;
-}
-
-void TraceLog::Flush() {
-  std::vector<TraceEvent> previous_logged_events;
-  OutputCallback output_callback_copy;
-  {
-    AutoLock lock(lock_);
-    previous_logged_events.swap(logged_events_);
-    output_callback_copy = output_callback_;
-  } // release lock
-
-  if (output_callback_copy.is_null())
-    return;
-
-  for (size_t i = 0;
-       i < previous_logged_events.size();
-       i += kTraceEventBatchSize) {
-    scoped_refptr<RefCountedString> json_events_str_ptr =
-      new RefCountedString();
-    TraceEvent::AppendEventsAsJSON(previous_logged_events,
-                                   i,
-                                   kTraceEventBatchSize,
-                                   &(json_events_str_ptr->data));
-    output_callback_copy.Run(json_events_str_ptr);
-  }
-}
-
-int TraceLog::AddTraceEvent(TraceEventPhase phase,
-                            const TraceCategory* category,
-                            const char* name,
-                            const char* arg1_name, TraceValue arg1_val,
-                            const char* arg2_name, TraceValue arg2_val,
-                            int threshold_begin_id,
-                            int64 threshold,
-                            bool copy) {
-  DCHECK(name);
-#ifdef USE_UNRELIABLE_NOW
-  TimeTicks now = TimeTicks::HighResNow();
-#else
-  TimeTicks now = TimeTicks::Now();
-#endif
-  BufferFullCallback buffer_full_callback_copy;
-  int ret_begin_id = -1;
-  {
-    AutoLock lock(lock_);
-    if (!enabled_ || !category->enabled)
-      return -1;
-    if (logged_events_.size() >= kTraceEventBufferSize)
-      return -1;
-    if (threshold_begin_id > -1) {
-      DCHECK(phase == base::debug::TRACE_EVENT_PHASE_END);
-      size_t begin_i = static_cast<size_t>(threshold_begin_id);
-      // Return now if there has been a flush since the begin event was posted.
-      if (begin_i >= logged_events_.size())
-        return -1;
-      // Determine whether to drop the begin/end pair.
-      TimeDelta elapsed = now - logged_events_[begin_i].timestamp();
-      if (elapsed < TimeDelta::FromMicroseconds(threshold)) {
-        // Remove begin event and do not add end event.
-        // This will be expensive if there have been other events in the
-        // mean time (should be rare).
-        logged_events_.erase(logged_events_.begin() + begin_i);
-        return -1;
-      }
-    }
-    ret_begin_id = static_cast<int>(logged_events_.size());
-    logged_events_.push_back(
-        TraceEvent(static_cast<unsigned long>(base::GetCurrentProcId()),
-                   PlatformThread::CurrentId(),
-                   now, phase, category, name,
-                   arg1_name, arg1_val,
-                   arg2_name, arg2_val,
-                   copy));
-
-    if (logged_events_.size() == kTraceEventBufferSize) {
-      buffer_full_callback_copy = buffer_full_callback_;
-    }
-  } // release lock
-
-  if (!buffer_full_callback_copy.is_null())
-    buffer_full_callback_copy.Run();
-
-#if defined(__LB_SHELL__)
-  Flush();
-#endif
-
-  return ret_begin_id;
-}
-
-void TraceLog::AddTraceEventEtw(TraceEventPhase phase,
-                                const char* name,
-                                const void* id,
-                                const char* extra) {
-  // Legacy trace points on windows called to ETW
-#if defined(OS_WIN)
-  TraceEventETWProvider::Trace(name, phase, id, extra);
-#endif
-
-  // Also add new trace event behavior
-  static const TraceCategory* category = GetCategory("ETW Trace Event");
-  if (category->enabled) {
-    TraceLog* tracelog = TraceLog::GetInstance();
-    if (!tracelog)
-      return;
-    tracelog->AddTraceEvent(phase, category, name,
-                            "id", id,
-                            "extra", extra ? extra : "",
-                            -1, 0, false);
-  }
-}
-
-void TraceLog::Resurrect() {
-  StaticMemorySingletonTraits<TraceLog>::Resurrect();
-}
-
-namespace internal {
-
-void TraceEndOnScopeClose::Initialize(const TraceCategory* category,
-=======
 void TraceEndOnScopeClose::Initialize(const unsigned char* category_enabled,
->>>>>>> 0dd9fd3c
                                       const char* name) {
   data_.category_enabled = category_enabled;
   data_.name = name;
