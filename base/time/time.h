--- conflicted
+++ resolved
@@ -78,14 +78,10 @@
 #include "build/chromeos_buildflags.h"
 
 #if defined(STARBOARD)
-<<<<<<< HEAD
-#include "starboard/time.h"
+#include "starboard/common/time.h"
 #else
 #if BUILDFLAG(IS_APPLE)
 #include "base/time/buildflags/buildflags.h"
-=======
-#include "starboard/common/time.h"
->>>>>>> 4dab6715
 #endif
 
 #if BUILDFLAG(IS_FUCHSIA)
@@ -282,14 +278,7 @@
   constexpr bool is_min() const { return *this == Min(); }
   constexpr bool is_inf() const { return is_min() || is_max(); }
 
-<<<<<<< HEAD
-#if defined(STARBOARD)
-  SbTime ToSbTime() const;
-#else
 #if BUILDFLAG(IS_POSIX) || BUILDFLAG(IS_FUCHSIA)
-=======
-#if defined(OS_POSIX) || defined(OS_FUCHSIA)
->>>>>>> 4dab6715
   struct timespec ToTimeSpec() const;
 #endif
 #if BUILDFLAG(IS_FUCHSIA)
@@ -298,7 +287,6 @@
 #if BUILDFLAG(IS_WIN)
   ABI::Windows::Foundation::DateTime ToWinrtDateTime() const;
   ABI::Windows::Foundation::TimeSpan ToWinrtTimeSpan() const;
-#endif
 #endif
 
   // Returns the frequency in Hertz (cycles per second) that has a period of
@@ -770,10 +758,7 @@
   // unless you have a very good reason to use ToJsTime().
   static Time FromJsTime(double ms_since_epoch);
   double ToJsTime() const;
-<<<<<<< HEAD
   double ToJsTimeIgnoringNull() const;
-=======
->>>>>>> 4dab6715
 
   // Converts to/from Java convention for times, a number of milliseconds since
   // the epoch. Because the Java format has less resolution, converting to Java
@@ -781,10 +766,6 @@
   static Time FromJavaTime(int64_t ms_since_epoch);
   int64_t ToJavaTime() const;
 
-#if defined(STARBOARD)
-  static Time FromSbTime(SbTime t);
-  SbTime ToSbTime() const;
-#else
 #if BUILDFLAG(IS_POSIX) || BUILDFLAG(IS_FUCHSIA)
   static Time FromTimeVal(struct timeval t);
   struct timeval ToTimeVal() const;
@@ -801,7 +782,6 @@
 #if defined(__OBJC__)
   static Time FromNSDate(NSDate* date);
   NSDate* ToNSDate() const;
-#endif
 #endif
 
 #if BUILDFLAG(IS_WIN)
@@ -1264,17 +1244,9 @@
   // Returns true if ThreadTicks::Now() is supported on this system.
   [[nodiscard]] static bool IsSupported() {
 #if defined(STARBOARD)
-<<<<<<< HEAD
-    return SbTimeIsTimeThreadNowSupported();
+    return starboard::CurrentMonotonicThreadTime() != 0;
 #elif (defined(_POSIX_THREAD_CPUTIME) && (_POSIX_THREAD_CPUTIME >= 0)) || \
     BUILDFLAG(IS_APPLE) || BUILDFLAG(IS_ANDROID) || BUILDFLAG(IS_FUCHSIA)
-=======
-    return starboard::CurrentMonotonicThreadTime() != 0;
-#else
-#if (defined(_POSIX_THREAD_CPUTIME) && (_POSIX_THREAD_CPUTIME >= 0)) || \
-    (defined(OS_MACOSX) && !defined(OS_IOS)) || defined(OS_ANDROID) ||  \
-    defined(OS_FUCHSIA)
->>>>>>> 4dab6715
     return true;
 #elif BUILDFLAG(IS_WIN)
     return IsSupportedWin();
