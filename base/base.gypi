--- conflicted
+++ resolved
@@ -452,7 +452,6 @@
                 'message_pump_x.cc',
               ],
           }],
-<<<<<<< HEAD
           [ 'OS=="lb_shell"', {
             'sources!': [
               'sys_info_posix.cc',
@@ -469,6 +468,7 @@
               'file_util_posix.cc',
               'files/file_path_watcher.cc',
               'files/file_path_watcher_stub.cc',
+              'files/file_path_watcher_kqueue.cc',
               'third_party/nspr/prtime.cc',
               'metrics/stats_table.cc',
               'rand_util_posix.cc',
@@ -476,6 +476,7 @@
               'metrics/stats_counters.cc',
               'metrics/stats_table.cc',
               'metrics/stats_table.h',
+              'native_library_posix.cc',
             ],
             'sources': [
               'message_pump_shell.cc',
@@ -490,13 +491,10 @@
               'string16.cc',  # wchar_t is 2-bytes wide, string16 == wstring here.
             ],
           }],
-          [ 'touchui==0', {
-=======
           [ 'toolkit_uses_gtk==0', {
             'sources!': [ 'message_pump_gtk.cc', ],
           }],
           [ 'use_aura==0 or OS == "win" or OS == "mac"', {
->>>>>>> 6ba638ef
             'sources!' : [ 'message_pump_x.cc', ],
           }, {
             'sources!' : [ 'message_pump_gtk.cc', ],
