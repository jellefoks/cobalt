// Copyright (c) 2012 The Chromium Authors. All rights reserved.
// Use of this source code is governed by a BSD-style license that can be
// found in the LICENSE file.

#include "net/url_request/url_request_job_manager.h"

#include <algorithm>

#include "base/memory/singleton.h"
#include "build/build_config.h"
#include "base/string_util.h"
#include "net/base/load_flags.h"
#include "net/base/net_errors.h"
#include "net/base/network_delegate.h"
#include "net/url_request/url_request_about_job.h"
#include "net/url_request/url_request_context.h"
#include "net/url_request/url_request_data_job.h"
#include "net/url_request/url_request_error_job.h"
#include "net/url_request/url_request_file_job.h"
#include "net/url_request/url_request_ftp_job.h"
#include "net/url_request/url_request_http_job.h"
#include "net/url_request/url_request_job_factory.h"

namespace net {

// The built-in set of protocol factories
namespace {

struct SchemeToFactory {
  const char* scheme;
  URLRequest::ProtocolFactory* factory;
};

}  // namespace

static const SchemeToFactory kBuiltinFactories[] = {
  { "http", URLRequestHttpJob::Factory },
  { "https", URLRequestHttpJob::Factory },
#if !defined(__LB_SHELL__)
  { "file", URLRequestFileJob::Factory },
#if !defined(DISABLE_FTP_SUPPORT)
  { "ftp", URLRequestFtpJob::Factory },
<<<<<<< HEAD
#else
  { "local", URLRequestFileJob::Factory },  // local, jailed file content
=======
>>>>>>> 50627b86
#endif
  { "about", URLRequestAboutJob::Factory },
  { "data", URLRequestDataJob::Factory },
};

// static
URLRequestJobManager* URLRequestJobManager::GetInstance() {
  return Singleton<URLRequestJobManager>::get();
}

URLRequestJob* URLRequestJobManager::CreateJob(
    URLRequest* request, NetworkDelegate* network_delegate) const {
  DCHECK(IsAllowedThread());

  // If we are given an invalid URL, then don't even try to inspect the scheme.
  if (!request->url().is_valid())
    return new URLRequestErrorJob(request, network_delegate, ERR_INVALID_URL);

  // We do this here to avoid asking interceptors about unsupported schemes.
  const URLRequestJobFactory* job_factory = NULL;
  job_factory = request->context()->job_factory();

  const std::string& scheme = request->url().scheme();  // already lowercase
  if (job_factory) {
    if (!job_factory->IsHandledProtocol(scheme)) {
      return new URLRequestErrorJob(
          request, network_delegate, ERR_UNKNOWN_URL_SCHEME);
    }
  } else if (!SupportsScheme(scheme)) {
    return new URLRequestErrorJob(
        request, network_delegate, ERR_UNKNOWN_URL_SCHEME);
  }

  // THREAD-SAFETY NOTICE:
  //   We do not need to acquire the lock here since we are only reading our
  //   data structures.  They should only be modified on the current thread.

  // See if the request should be intercepted.
  //

  if (job_factory) {
    URLRequestJob* job = job_factory->MaybeCreateJobWithInterceptor(
        request, network_delegate);
    if (job)
      return job;
  }

  // TODO(willchan): Remove this in favor of URLRequestJobFactory::Interceptor.
  if (!(request->load_flags() & LOAD_DISABLE_INTERCEPT)) {
    InterceptorList::const_iterator i;
    for (i = interceptors_.begin(); i != interceptors_.end(); ++i) {
      URLRequestJob* job = (*i)->MaybeIntercept(request, network_delegate);
      if (job)
        return job;
    }
  }

  if (job_factory) {
    URLRequestJob* job = job_factory->MaybeCreateJobWithProtocolHandler(
        scheme, request, network_delegate);
    if (job)
      return job;
  }

  // TODO(willchan): Remove this in favor of
  // URLRequestJobFactory::ProtocolHandler.
  // See if the request should be handled by a registered protocol factory.
  // If the registered factory returns null, then we want to fall-back to the
  // built-in protocol factory.
  FactoryMap::const_iterator i = factories_.find(scheme);
  if (i != factories_.end()) {
    URLRequestJob* job = i->second(request, network_delegate, scheme);
    if (job)
      return job;
  }

  // See if the request should be handled by a built-in protocol factory.
  for (size_t i = 0; i < arraysize(kBuiltinFactories); ++i) {
    if (scheme == kBuiltinFactories[i].scheme) {
      URLRequestJob* job = (kBuiltinFactories[i].factory)(
          request, network_delegate, scheme);
      DCHECK(job);  // The built-in factories are not expected to fail!
      return job;
    }
  }

  // If we reached here, then it means that a registered protocol factory
  // wasn't interested in handling the URL.  That is fairly unexpected, and we
  // don't have a specific error to report here :-(
  LOG(WARNING) << "Failed to map: " << request->url().spec();
  return new URLRequestErrorJob(request, network_delegate, ERR_FAILED);
}

URLRequestJob* URLRequestJobManager::MaybeInterceptRedirect(
    URLRequest* request,
    NetworkDelegate* network_delegate,
    const GURL& location) const {
  DCHECK(IsAllowedThread());
  if (!request->url().is_valid() ||
      request->load_flags() & LOAD_DISABLE_INTERCEPT ||
      request->status().status() == URLRequestStatus::CANCELED) {
    return NULL;
  }

  const URLRequestJobFactory* job_factory = NULL;
  job_factory = request->context()->job_factory();

  const std::string& scheme = request->url().scheme();  // already lowercase
  if (job_factory) {
    if (!job_factory->IsHandledProtocol(scheme)) {
      return NULL;
    }
  } else if (!SupportsScheme(scheme)) {
    return NULL;
  }

  URLRequestJob* job = NULL;
  if (job_factory)
    job = job_factory->MaybeInterceptRedirect(
        location, request, network_delegate);
  if (job)
    return job;

  InterceptorList::const_iterator i;
  for (i = interceptors_.begin(); i != interceptors_.end(); ++i) {
    job = (*i)->MaybeInterceptRedirect(request, network_delegate, location);
    if (job)
      return job;
  }
  return NULL;
}

URLRequestJob* URLRequestJobManager::MaybeInterceptResponse(
    URLRequest* request, NetworkDelegate* network_delegate) const {
  DCHECK(IsAllowedThread());
  if (!request->url().is_valid() ||
      request->load_flags() & LOAD_DISABLE_INTERCEPT ||
      request->status().status() == URLRequestStatus::CANCELED) {
    return NULL;
  }

  const URLRequestJobFactory* job_factory = NULL;
  job_factory = request->context()->job_factory();

  const std::string& scheme = request->url().scheme();  // already lowercase
  if (job_factory) {
    if (!job_factory->IsHandledProtocol(scheme)) {
      return NULL;
    }
  } else if (!SupportsScheme(scheme)) {
    return NULL;
  }

  URLRequestJob* job = NULL;
  if (job_factory)
    job = job_factory->MaybeInterceptResponse(request, network_delegate);
  if (job)
    return job;

  InterceptorList::const_iterator i;
  for (i = interceptors_.begin(); i != interceptors_.end(); ++i) {
    job = (*i)->MaybeInterceptResponse(request, network_delegate);
    if (job)
      return job;
  }
  return NULL;
}

bool URLRequestJobManager::SupportsScheme(const std::string& scheme) const {
  // The set of registered factories may change on another thread.
  {
    base::AutoLock locked(lock_);
    if (factories_.find(scheme) != factories_.end())
      return true;
  }

  for (size_t i = 0; i < arraysize(kBuiltinFactories); ++i)
    if (LowerCaseEqualsASCII(scheme, kBuiltinFactories[i].scheme))
      return true;

  return false;
}

URLRequest::ProtocolFactory* URLRequestJobManager::RegisterProtocolFactory(
    const std::string& scheme,
    URLRequest::ProtocolFactory* factory) {
  DCHECK(IsAllowedThread());

  base::AutoLock locked(lock_);

  URLRequest::ProtocolFactory* old_factory;
  FactoryMap::iterator i = factories_.find(scheme);
  if (i != factories_.end()) {
    old_factory = i->second;
  } else {
    old_factory = NULL;
  }
  if (factory) {
    factories_[scheme] = factory;
  } else if (i != factories_.end()) {  // uninstall any old one
    factories_.erase(i);
  }
  return old_factory;
}

void URLRequestJobManager::RegisterRequestInterceptor(
    URLRequest::Interceptor* interceptor) {
  DCHECK(IsAllowedThread());

  base::AutoLock locked(lock_);

  DCHECK(std::find(interceptors_.begin(), interceptors_.end(), interceptor) ==
         interceptors_.end());
  interceptors_.push_back(interceptor);
}

void URLRequestJobManager::UnregisterRequestInterceptor(
    URLRequest::Interceptor* interceptor) {
  DCHECK(IsAllowedThread());

  base::AutoLock locked(lock_);

  InterceptorList::iterator i =
      std::find(interceptors_.begin(), interceptors_.end(), interceptor);
  DCHECK(i != interceptors_.end());
  interceptors_.erase(i);
}

URLRequestJobManager::URLRequestJobManager()
    : allowed_thread_(0),
      allowed_thread_initialized_(false) {
}

URLRequestJobManager::~URLRequestJobManager() {}

}  // namespace net<|MERGE_RESOLUTION|>--- conflicted
+++ resolved
@@ -36,15 +36,13 @@
 static const SchemeToFactory kBuiltinFactories[] = {
   { "http", URLRequestHttpJob::Factory },
   { "https", URLRequestHttpJob::Factory },
+#if !defined(DISABLE_FTP_SUPPORT)
+  { "ftp", URLRequestFtpJob::Factory },
+#endif
 #if !defined(__LB_SHELL__)
   { "file", URLRequestFileJob::Factory },
-#if !defined(DISABLE_FTP_SUPPORT)
-  { "ftp", URLRequestFtpJob::Factory },
-<<<<<<< HEAD
 #else
   { "local", URLRequestFileJob::Factory },  // local, jailed file content
-=======
->>>>>>> 50627b86
 #endif
   { "about", URLRequestAboutJob::Factory },
   { "data", URLRequestDataJob::Factory },
