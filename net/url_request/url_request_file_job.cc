--- conflicted
+++ resolved
@@ -103,7 +103,6 @@
   // Check file access permissions.
   if (!IsFileAccessAllowed(*request, file_path))
     return new URLRequestErrorJob(request, ERR_ACCESS_DENIED);
-<<<<<<< HEAD
 #endif
 #if defined(__LB_SHELL__)
   // Jail the file path to a specific folder.
@@ -115,8 +114,6 @@
     return new URLRequestErrorJob(request, ERR_ACCESS_DENIED);
   }
 #endif
-=======
->>>>>>> 2ff8a84c
 
   // We need to decide whether to create URLRequestFileJob for file access or
   // URLRequestFileDirJob for directory access. To avoid accessing the
