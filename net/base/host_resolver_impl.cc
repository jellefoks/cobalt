--- conflicted
+++ resolved
@@ -1666,12 +1666,7 @@
   NetworkChangeNotifier::AddIPAddressObserver(this);
   NetworkChangeNotifier::AddDNSObserver(this);
 #if defined(OS_POSIX) && !defined(OS_MACOSX) && !defined(OS_OPENBSD) && \
-<<<<<<< HEAD
     !defined(OS_ANDROID) && !defined(__LB_SHELL__)
-  NetworkChangeNotifier::AddDNSObserver(this);
-=======
-    !defined(OS_ANDROID)
->>>>>>> 50627b86
   EnsureDnsReloaderInit();
 #endif
 
