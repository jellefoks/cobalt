--- conflicted
+++ resolved
@@ -81,15 +81,7 @@
   base::Value* PipelineInfoToValue() const;
 
  private:
-<<<<<<< HEAD
-#if defined(__LB_SHELL__)
-  typedef std::map<HostPortPair, HttpPipelinedHost*> HostMap;
-#else
-  typedef std::map<const HostPortPair, HttpPipelinedHost*> HostMap;
-#endif
-=======
   typedef std::map<HttpPipelinedHost::Key, HttpPipelinedHost*> HostMap;
->>>>>>> ec0ad450
 
   HttpPipelinedHost* GetPipelinedHost(const HttpPipelinedHost::Key& key,
                                       bool create_if_not_found);
