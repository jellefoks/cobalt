// Copyright 2014 The Cobalt Authors. All Rights Reserved.
//
// Licensed under the Apache License, Version 2.0 (the "License");
// you may not use this file except in compliance with the License.
// You may obtain a copy of the License at
//
//     http://www.apache.org/licenses/LICENSE-2.0
//
// Unless required by applicable law or agreed to in writing, software
// distributed under the License is distributed on an "AS IS" BASIS,
// WITHOUT WARRANTIES OR CONDITIONS OF ANY KIND, either express or implied.
// See the License for the specific language governing permissions and
// limitations under the License.

#include "cobalt/browser/browser_module.h"

#include <algorithm>
#include <map>
#include <memory>
#include <utility>
#include <vector>

#include "base/bind.h"
#include "base/command_line.h"
#include "base/compiler_specific.h"
#include "base/files/file_path.h"
#include "base/lazy_instance.h"
#include "base/logging.h"
#include "base/optional.h"
#include "base/path_service.h"
#include "base/stl_util.h"
#include "base/strings/string_number_conversions.h"
#include "base/strings/string_tokenizer.h"
#include "base/time/time.h"
#include "base/trace_event/trace_event.h"
#include "cobalt/base/cobalt_paths.h"
#include "cobalt/base/init_cobalt.h"
#include "cobalt/base/source_location.h"
#include "cobalt/base/task_runner_util.h"
#include "cobalt/base/tokens.h"
#include "cobalt/browser/on_screen_keyboard_extension_bridge.h"
#include "cobalt/browser/screen_shot_writer.h"
#include "cobalt/browser/switches.h"
#include "cobalt/browser/user_agent_platform_info.h"
#include "cobalt/configuration/configuration.h"
#include "cobalt/cssom/viewport_size.h"
#include "cobalt/dom/input_event_init.h"
#include "cobalt/dom/keyboard_event_init.h"
#include "cobalt/dom/keycode.h"
#include "cobalt/dom/mutation_observer_task_manager.h"
#include "cobalt/dom/navigator.h"
#include "cobalt/dom/window.h"
#include "cobalt/h5vcc/h5vcc.h"
#include "cobalt/input/input_device_manager_fuzzer.h"
#include "cobalt/math/matrix3_f.h"
#include "cobalt/overlay_info/overlay_info_registry.h"
#include "cobalt/persistent_storage/persistent_settings.h"
#include "cobalt/trace_event/scoped_trace_to_file.h"
#include "cobalt/ui_navigation/scroll_engine/scroll_engine.h"
#include "cobalt/web/csp_delegate_factory.h"
#include "cobalt/web/navigator_ua_data.h"
#include "starboard/atomic.h"
#include "starboard/common/string.h"
#include "starboard/common/time.h"
#include "starboard/configuration.h"
#include "starboard/extension/graphics.h"
#include "starboard/system.h"
#include "third_party/icu/source/i18n/unicode/timezone.h"

using cobalt::cssom::ViewportSize;

namespace cobalt {

#if defined(COBALT_CHECK_RENDER_TIMEOUT)
namespace timestamp {
// This is a temporary workaround.
extern SbAtomic64 g_last_render_timestamp;
}  // namespace timestamp

namespace {
struct NonTrivialGlobalVariables {
  NonTrivialGlobalVariables();

  SbAtomic64* last_render_timestamp;
};

NonTrivialGlobalVariables::NonTrivialGlobalVariables() {
  last_render_timestamp = &cobalt::timestamp::g_last_render_timestamp;
  SbAtomicNoBarrier_Exchange64(
      last_render_timestamp,
      static_cast<SbAtomic64>(
          starboard::PosixTimeToWindowsTime(starboard::CurrentPosixTime())));
}

base::LazyInstance<NonTrivialGlobalVariables>::DestructorAtExit
    non_trivial_global_variables = LAZY_INSTANCE_INITIALIZER;
}  // namespace
#endif  // defined(COBALT_CHECK_RENDER_TIMEOUT)

namespace browser {
namespace {

#if defined(COBALT_CHECK_RENDER_TIMEOUT)
// Timeout for last render.
const int kLastRenderTimeoutSeconds = 15;

// Polling interval for timeout_polling_thread_.
const int kRenderTimeOutPollingDelaySeconds = 1;

// Minimum number of continuous times the timeout expirations. This is used to
// prevent unintended behavior in situations such as when returning from
// suspended state. Note that the timeout response trigger will be delayed
// after the actual timeout expiration by this value times the polling delay.
const int kMinimumContinuousRenderTimeoutExpirations = 2;

// Name for timeout_polling_thread_.
const char* kTimeoutPollingThreadName = "TimeoutPolling";

// This specifies the percentage of calls to OnRenderTimeout() that result in a
// call to OnError().
const int kRenderTimeoutErrorPercentage = 99;

#endif

// This constant defines the maximum rate at which the layout engine will
// refresh over time.  Since there is little benefit in performing a layout
// faster than the display's refresh rate, we set this to 60Hz.
const float kLayoutMaxRefreshFrequencyInHz = 60.0f;

// TODO: Subscribe to viewport size changes.

const int kMainWebModuleZIndex = 1;
const int kSplashScreenZIndex = 2;
#if defined(ENABLE_DEBUGGER)
const int kDebugConsoleZIndex = 3;
#endif  // defined(ENABLE_DEBUGGER)
const int kOverlayInfoZIndex = 4;

#if defined(ENABLE_DEBUGGER)

const char kFuzzerToggleCommand[] = "fuzzer_toggle";
const char kFuzzerToggleCommandShortHelp[] = "Toggles the input fuzzer on/off.";
const char kFuzzerToggleCommandLongHelp[] =
    "Each time this is called, it will toggle whether the input fuzzer is "
    "activated or not.  While activated, input will constantly and randomly be "
    "generated and passed directly into the main web module.";

#if defined(ENABLE_DEBUGGER)
// Command to reload the current URL.
const char kBoxDumpCommand[] = "boxdump";

// Help strings for the navigate command.
const char kBoxDumpCommandShortHelp[] = "Return a box dump.";
const char kBoxDumpCommandLongHelp[] =
    "Returns a dump of the most recent layout box tree.";
#endif

const char kScreenshotCommand[] = "screenshot";
const char kScreenshotCommandShortHelp[] = "Takes a screenshot.";
const char kScreenshotCommandLongHelp[] =
    "Creates a screenshot of the most recent layout tree and writes it "
    "to disk. Logs the filename of the screenshot to the console when done.";

// Debug console command `disable_media_codecs` for disabling a list of codecs
// by treating them as unsupported
const char kDisableMediaCodecsCommand[] = "disable_media_codecs";
const char kDisableMediaCodecsCommandShortHelp[] =
    "Specify a semicolon-separated list of disabled media codecs.";
const char kDisableMediaCodecsCommandLongHelp[] =
    "Disabling Media Codecs will force the app to claim they are not "
    "supported. This "
    "is useful when trying to target testing to certain codecs, since other "
    "codecs will get picked as a fallback as a result.";

const char kNavigateTimedTrace[] = "navigate_timed_trace";
const char kNavigateTimedTraceShortHelp[] =
    "Request a timed trace from the next navigation.";
const char kNavigateTimedTraceLongHelp[] =
    "When this is called, a timed trace will start at the next navigation "
    "and run for the given number of seconds.";

void ScreenshotCompleteCallback(const base::FilePath& output_path) {
  DLOG(INFO) << "Screenshot written to " << output_path.value();
}

void OnScreenshotMessage(BrowserModule* browser_module,
                         const std::string& message) {
  base::FilePath dir;
  if (!base::PathService::Get(cobalt::paths::DIR_COBALT_DEBUG_OUT, &dir)) {
    NOTREACHED() << "Failed to get debug out directory.";
  }

  base::Time::Exploded exploded;
  base::Time::Now().LocalExplode(&exploded);
  DCHECK(exploded.HasValidValues());
  std::string screenshot_file_name =
      base::StringPrintf("screenshot-%04d-%02d-%02d_%02d-%02d-%02d.png",
                         exploded.year, exploded.month, exploded.day_of_month,
                         exploded.hour, exploded.minute, exploded.second);

  base::FilePath output_path = dir.Append(screenshot_file_name);
  browser_module->RequestScreenshotToFile(
      output_path, loader::image::EncodedStaticImage::ImageFormat::kPNG,
      /*clip_rect=*/base::nullopt,
      base::Bind(&ScreenshotCompleteCallback, output_path));
}

#endif  // defined(ENABLE_DEBUGGER)

renderer::RendererModule::Options RendererModuleWithCameraOptions(
    renderer::RendererModule::Options options,
    scoped_refptr<input::Camera3D> camera_3d) {
  options.get_camera_transform = base::Bind(
      &input::Camera3D::GetCameraTransformAndUpdateOrientation, camera_3d);
  return options;  // Copy.
}

renderer::Submission CreateSubmissionFromLayoutResults(
    const browser::WebModule::LayoutResults& layout_results) {
  renderer::Submission renderer_submission(layout_results.render_tree,
                                           layout_results.layout_time);
  if (!layout_results.on_rasterized_callback.is_null()) {
    renderer_submission.on_rasterized_callbacks.push_back(
        layout_results.on_rasterized_callback);
  }
  return renderer_submission;
}

}  // namespace

BrowserModule::BrowserModule(const GURL& url,
                             base::ApplicationState initial_application_state,
                             base::EventDispatcher* event_dispatcher,
                             network::NetworkModule* network_module,
#if SB_IS(EVERGREEN)
                             updater::UpdaterModule* updater_module,
#endif
                             const Options& options)
    : ALLOW_THIS_IN_INITIALIZER_LIST(weak_ptr_factory_(this)),
      ALLOW_THIS_IN_INITIALIZER_LIST(
          weak_this_(weak_ptr_factory_.GetWeakPtr())),
      options_(options),
      task_runner_(base::SequencedTaskRunner::GetCurrentDefault()),
      event_dispatcher_(event_dispatcher),
      is_rendered_(false),
      is_web_module_rendered_(false),
      can_play_type_handler_(media::MediaModule::CreateCanPlayTypeHandler()),
      network_module_(network_module),
#if SB_IS(EVERGREEN)
      updater_module_(updater_module),
#endif
      splash_screen_cache_(new SplashScreenCache()),
      web_module_loaded_(base::WaitableEvent::ResetPolicy::MANUAL,
                         base::WaitableEvent::InitialState::NOT_SIGNALED),
      web_module_created_callback_(options_.web_module_created_callback),
      navigate_time_("Time.Browser.Navigate", 0,
                     "The last time a navigation occurred."),
      on_load_event_time_("Time.Browser.OnLoadEvent", 0,
                          "The last time the window.OnLoad event fired."),
      javascript_reserved_memory_(
          "Memory.JS", 0,
          "The total memory that is reserved by the JavaScript engine, which "
          "includes both parts that have live JavaScript values, as well as "
          "preallocated space for future values."),
      disabled_media_codecs_(
          "Media.DisabledMediaCodecs", "",
          "List of codecs that should currently be reported as unsupported."),
#if defined(ENABLE_DEBUGGER)
      ALLOW_THIS_IN_INITIALIZER_LIST(fuzzer_toggle_command_handler_(
          kFuzzerToggleCommand,
          base::Bind(&BrowserModule::OnFuzzerToggle, base::Unretained(this)),
          kFuzzerToggleCommandShortHelp, kFuzzerToggleCommandLongHelp)),
#if defined(ENABLE_DEBUGGER)
      ALLOW_THIS_IN_INITIALIZER_LIST(boxdump_command_handler_(
          kBoxDumpCommand,
          base::Bind(&BrowserModule::OnBoxDumpMessage, base::Unretained(this)),
          kBoxDumpCommandShortHelp, kBoxDumpCommandLongHelp)),
#endif  // defined(ENABLE_DEBUGGER)
      ALLOW_THIS_IN_INITIALIZER_LIST(screenshot_command_handler_(
          kScreenshotCommand,
          base::Bind(&OnScreenshotMessage, base::Unretained(this)),
          kScreenshotCommandShortHelp, kScreenshotCommandLongHelp)),
      ALLOW_THIS_IN_INITIALIZER_LIST(disable_media_codecs_command_handler_(
          kDisableMediaCodecsCommand,
          base::Bind(&BrowserModule::OnDisableMediaCodecs,
                     base::Unretained(this)),
          kDisableMediaCodecsCommandShortHelp,
          kDisableMediaCodecsCommandLongHelp)),
      ALLOW_THIS_IN_INITIALIZER_LIST(navigate_timed_trace_command_handler_(
          kNavigateTimedTrace,
          base::Bind(&BrowserModule::OnNavigateTimedTrace,
                     base::Unretained(this)),
          kNavigateTimedTraceShortHelp, kNavigateTimedTraceLongHelp)),
#endif  // defined(ENABLE_DEBUGGER)
      has_resumed_(base::WaitableEvent::ResetPolicy::MANUAL,
                   base::WaitableEvent::InitialState::NOT_SIGNALED),
#if defined(COBALT_CHECK_RENDER_TIMEOUT)
      timeout_polling_thread_(kTimeoutPollingThreadName),
      render_timeout_count_(0),
#endif
      on_error_retry_count_(0),
      waiting_for_error_retry_(false),
      application_state_(initial_application_state),
      main_web_module_generation_(0),
      next_timeline_id_(1),
      current_splash_screen_timeline_id_(-1),
      current_main_web_module_timeline_id_(-1) {
  TRACE_EVENT0("cobalt::browser", "BrowserModule::BrowserModule()");

  if (options.enable_on_screen_keyboard) {
    if (OnScreenKeyboardExtensionBridge::IsSupported()) {
      const CobaltExtensionOnScreenKeyboardApi* on_screen_keyboard_extension =
          static_cast<const CobaltExtensionOnScreenKeyboardApi*>(
              SbSystemGetExtension(kCobaltExtensionOnScreenKeyboardName));
      on_screen_keyboard_bridge_ =
          std::make_unique<OnScreenKeyboardExtensionBridge>(
              base::Bind(&BrowserModule::GetSbWindow, base::Unretained(this)),
              on_screen_keyboard_extension);
    }
  } else {
    on_screen_keyboard_bridge_ = NULL;
  }

  // Apply platform memory setting adjustments and defaults.
  ApplyAutoMemSettings();

  platform_info_.reset(new browser::UserAgentPlatformInfo());
  service_worker_registry_.reset(new ServiceWorkerRegistry(
      &web_settings_, network_module, platform_info_.get()));

#if defined(COBALT_CHECK_RENDER_TIMEOUT)
  timeout_polling_thread_.Start();
  timeout_polling_thread_.task_runner()->PostDelayedTask(
      FROM_HERE,
      base::Bind(&BrowserModule::OnPollForRenderTimeout, base::Unretained(this),
                 url),
      base::TimeDelta::FromSeconds(kRenderTimeOutPollingDelaySeconds));
#endif

  base::CommandLine* command_line = base::CommandLine::ForCurrentProcess();

  // Create the main web module layer.
  main_web_module_layer_ =
      render_tree_combiner_.CreateLayer(kMainWebModuleZIndex);
  // Create the splash screen layer.
  splash_screen_layer_ = render_tree_combiner_.CreateLayer(kSplashScreenZIndex);
// Create the debug console layer.
#if defined(ENABLE_DEBUGGER)
  debug_console_layer_ = render_tree_combiner_.CreateLayer(kDebugConsoleZIndex);
#endif

  int qr_code_overlay_slots = 4;
  if (command_line->HasSwitch(switches::kQrCodeOverlay)) {
    auto slots_in_string =
        command_line->GetSwitchValueASCII(switches::kQrCodeOverlay);
    if (!slots_in_string.empty()) {
      auto result = base::StringToInt(slots_in_string, &qr_code_overlay_slots);
      DCHECK(result) << "Failed to convert value of --"
                     << switches::kQrCodeOverlay << ": "
                     << qr_code_overlay_slots << " to int.";
      DCHECK_GT(qr_code_overlay_slots, 0);
    }
    qr_overlay_info_layer_ =
        render_tree_combiner_.CreateLayer(kOverlayInfoZIndex);
  } else {
    overlay_info::OverlayInfoRegistry::Disable();
  }

  // Setup our main web module to have the H5VCC API injected into it.
  DCHECK(!ContainsKey(
      options_.web_module_options.injected_global_object_attributes, "h5vcc"));
  DCHECK(!ContainsKey(
      options_.web_module_options.web_options.injected_global_object_attributes,
      "h5vcc"));
  options_.web_module_options.injected_global_object_attributes["h5vcc"] =
      base::Bind(&BrowserModule::CreateH5vccCallback, base::Unretained(this));

  if (command_line->HasSwitch(switches::kDisableTimerResolutionLimit)) {
    options_.web_module_options.limit_performance_timer_resolution = false;
  }

  options_.web_module_options.enable_inline_script_warnings =
      !command_line->HasSwitch(switches::kSilenceInlineScriptWarnings);

#if defined(ENABLE_DEBUGGER) && defined(ENABLE_DEBUG_COMMAND_LINE_SWITCHES)
  if (command_line->HasSwitch(switches::kInputFuzzer)) {
    OnFuzzerToggle(std::string());
  }
  if (command_line->HasSwitch(switches::kSuspendFuzzer)) {
    suspend_fuzzer_.emplace();
  }
#endif  // ENABLE_DEBUGGER && ENABLE_DEBUG_COMMAND_LINE_SWITCHES

#if defined(ENABLE_DEBUG_COMMAND_LINE_SWITCHES)
  if (command_line->HasSwitch(switches::kDisableMediaCodecs)) {
    std::string codecs =
        command_line->GetSwitchValueASCII(switches::kDisableMediaCodecs);
    if (!codecs.empty()) {
#if defined(ENABLE_DEBUGGER)
      OnDisableMediaCodecs(codecs);
#else   // ENABLE_DEBUGGER
      // Here command line switches are enabled but the debug console is not.
      can_play_type_handler_->SetDisabledMediaCodecs(codecs);
#endif  // ENABLE_DEBUGGER
    }
  }

  if (command_line->HasSwitch(switches::kDisableMediaEncryptionSchemes)) {
    std::string encryption_schemes = command_line->GetSwitchValueASCII(
        switches::kDisableMediaEncryptionSchemes);
    if (!encryption_schemes.empty()) {
      can_play_type_handler_->SetDisabledMediaEncryptionSchemes(
          encryption_schemes);
    }
  }
#endif  // ENABLE_DEBUG_COMMAND_LINE_SWITCHES

  if (application_state_ == base::kApplicationStateStarted ||
      application_state_ == base::kApplicationStateBlurred) {
    InitializeSystemWindow();
  }

  resource_provider_stub_.emplace(true /*allocate_image_data*/);

#if defined(ENABLE_DEBUGGER)
  debug_console_.reset(new DebugConsole(
      platform_info_.get(), application_state_,
      base::Bind(&BrowserModule::QueueOnDebugConsoleRenderTreeProduced,
                 base::Unretained(this)),
      &web_settings_, network_module_, GetViewportSize(), GetResourceProvider(),
      kLayoutMaxRefreshFrequencyInHz,
      base::Bind(&BrowserModule::CreateDebugClient, base::Unretained(this)),
      base::Bind(&BrowserModule::OnMaybeFreeze, base::Unretained(this))));
  lifecycle_observers_.AddObserver(debug_console_.get());
#endif  // defined(ENABLE_DEBUGGER)

  const renderer::Pipeline* pipeline =
      renderer_module_ ? renderer_module_->pipeline() : nullptr;
  if (command_line->HasSwitch(switches::kDisableMapToMesh) ||
      !renderer::Pipeline::IsMapToMeshEnabled(pipeline)) {
    options_.web_module_options.enable_map_to_mesh = false;
  }

  if (qr_overlay_info_layer_) {
    math::Size width_height = GetViewportSize().width_height();
    qr_code_overlay_.reset(new overlay_info::QrCodeOverlay(
        width_height, qr_code_overlay_slots, GetResourceProvider(),
        base::Bind(&BrowserModule::QueueOnQrCodeOverlayRenderTreeProduced,
                   base::Unretained(this))));
  }

  // Set the fallback splash screen url to the default fallback url.
  fallback_splash_screen_url_ = options.fallback_splash_screen_url;

  // Synchronously construct our WebModule object.
  Navigate(url);
  DCHECK(web_module_);
}

BrowserModule::~BrowserModule() {
  DCHECK(task_runner_->RunsTasksInCurrentSequence());

  // Transition into the suspended state from whichever state we happen to
  // currently be in, to prepare for shutdown.
  switch (application_state_) {
    case base::kApplicationStateStarted:
      Blur(0);
      FALLTHROUGH;
    case base::kApplicationStateBlurred:
      Conceal(0);
      FALLTHROUGH;
    case base::kApplicationStateConcealed:
      Freeze(0);
      break;
    case base::kApplicationStateStopped:
      NOTREACHED() << "BrowserModule does not support the stopped state.";
      break;
    case base::kApplicationStateFrozen:
      break;
  }

  on_error_retry_timer_.Stop();

#if defined(ENABLE_DEBUGGER)
  if (debug_console_) {
    lifecycle_observers_.RemoveObserver(debug_console_.get());
  }
  debug_console_.reset();
#endif

  DestroySplashScreen();
  DestroyScrollEngine();
  // Make sure the WebModule is destroyed before the ServiceWorkerRegistry
  if (web_module_) {
    lifecycle_observers_.RemoveObserver(web_module_.get());
  }
  web_module_.reset();
}

void BrowserModule::Navigate(const GURL& url_reference) {
  // The argument is sometimes |pending_navigate_url_|, and Navigate can modify
  // |pending_navigate_url_|, so we want to keep a copy of the argument to
  // preserve its original value.
  GURL url = url_reference;
  DLOG(INFO) << "In BrowserModule::Navigate " << url;
  TRACE_EVENT1("cobalt::browser", "BrowserModule::Navigate()", "url",
               url.spec());

  // Reset the waitable event regardless of the thread. This ensures that the
  // webdriver won't incorrectly believe that the webmodule has finished loading
  // when it calls Navigate() and waits for the |web_module_loaded_| signal.
  web_module_loaded_.Reset();

  // Repost to our own task runner if necessary.
  if (!task_runner_->RunsTasksInCurrentSequence()) {
    task_runner_->PostTask(
        FROM_HERE, base::Bind(&BrowserModule::Navigate, weak_this_, url));
    return;
  }

  // First try any registered handlers. If one of these handles the URL, we
  // don't use the web module.
  if (NavigateTryURLHandlers(url)) {
    return;
  }

  // Clear error handling once we're told to navigate, either because it's the
  // retry from the error or something decided we should navigate elsewhere.
  NavigateResetErrorHandling();

  // Navigations aren't allowed if the app is frozen. If this is the case,
  // simply set the pending navigate url, which will cause the navigation to
  // occur when Cobalt resumes, and return.
  if (NavigateHandleStateFrozen(url)) {
    return;
  }

  // Destroys the old WebModule, increments the navigation generation
  // number, and resets the main WebModule layer
  NavigateResetWebModule();

  // checks whether a service worker should be started for the given URL
  auto service_worker_started_event = std::make_unique<base::WaitableEvent>();
  bool can_start_service_worker =
      NavigateServiceWorkerSetups(url, service_worker_started_event.get());

  // Wait until after the old WebModule is destroyed before setting the navigate
  // time so that it won't be included in the time taken to load the URL.
  navigate_time_ = base::TimeTicks::Now().ToInternalValue();

  const ViewportSize viewport_size = GetViewportSize();

  // Show a splash screen while we're waiting for the web page to load.
  NavigateSetupSplashScreen(url, viewport_size);

  NavigateSetupScrollEngine();

  NavigateCreateWebModule(url, can_start_service_worker,
                          service_worker_started_event.get(), viewport_size);
}

void BrowserModule::NavigateResetWebModule() {
#if defined(ENABLE_DEBUGGER)
  if (web_module_) {
    web_module_->FreezeDebugger(&debugger_state_);
  }
#endif  // defined(ENABLE_DEBUGGER)
  // Destroy old WebModule first, so we don't get a memory high-watermark after
  // the second WebModule's constructor runs, but before
  // std::unique_ptr::reset() is run.
  if (web_module_) {
    lifecycle_observers_.RemoveObserver(web_module_.get());
  }
  web_module_.reset();

  // Increment the navigation generation so that we can attach it to event
  // callbacks as a way of identifying the new web module from the old ones.
  ++main_web_module_generation_;
  current_splash_screen_timeline_id_ = next_timeline_id_++;
  current_main_web_module_timeline_id_ = next_timeline_id_++;

  main_web_module_layer_->Reset();

#if defined(ENABLE_DEBUGGER)
  // Check to see if a timed_trace has been set, indicating that we should
  // begin a timed trace upon startup.
  if (navigate_timed_trace_duration_ != base::TimeDelta()) {
    trace_event::TraceToFileForDuration(
        base::FilePath(FILE_PATH_LITERAL("timed_trace.json")),
        navigate_timed_trace_duration_);
    navigate_timed_trace_duration_ = base::TimeDelta();
  }
#endif  // defined(ENABLE_DEBUGGER)
}

void BrowserModule::NavigateResetErrorHandling() {
  on_error_retry_timer_.Stop();
  waiting_for_error_retry_ = false;
}

bool BrowserModule::NavigateHandleStateFrozen(const GURL& url) {
  if (application_state_ == base::kApplicationStateFrozen) {
    pending_navigate_url_ = url;
    return true;
  }

  // Now that we know the navigation is occurring, clear out
  // |pending_navigate_url_|.
  pending_navigate_url_ = GURL::EmptyGURL();
  return false;
}

bool BrowserModule::NavigateServiceWorkerSetups(
    const GURL& url, base::WaitableEvent* service_worker_started_event) {
  // Service worker should only start for HTTP or HTTPS fetches.
  // https://fetch.spec.whatwg.org/commit-snapshots/8f8ab504da6ca9681db5c7f8aa3d1f4b6bf8840c/#http-fetch
  bool can_start_service_worker = url.SchemeIsHTTPOrHTTPS();
  watchdog::Watchdog* watchdog = watchdog::Watchdog::GetInstance();
  if (watchdog) {
    std::vector<std::string> service_worker_clients = {
        worker::WorkerConsts::kServiceWorkerRegistryName,
        worker::WorkerConsts::kServiceWorkerName};
    std::string violation_json =
        watchdog->GetWatchdogViolations(service_worker_clients);
    {
      if (violation_json != "") {
        LOG(WARNING) << "Service Worker watchdog violation detected: "
                     << violation_json;
        LOG(WARNING) << "Erase Service Worker registration map.";
        can_start_service_worker = false;
        service_worker_registry_->EraseRegistrationMap();
      }
    }
  }
  if (can_start_service_worker) {
    service_worker_registry_->EnsureServiceWorkerStarted(
        url::Origin::Create(url), url, service_worker_started_event);
  }
  return can_start_service_worker;
}

void BrowserModule::NavigateSetupSplashScreen(
    const GURL& url, const ViewportSize viewport_size) {
  DestroySplashScreen();
  if (options_.enable_splash_screen_on_reloads ||
      main_web_module_generation_ == 1) {
    base::Optional<std::string> topic = SetSplashScreenTopicFallback(url);
    splash_screen_cache_->SetUrl(url, topic);

    if (fallback_splash_screen_url_ ||
        splash_screen_cache_->IsSplashScreenCached()) {
      splash_screen_.reset(new SplashScreen(
          platform_info_.get(), application_state_,
          base::Bind(&BrowserModule::QueueOnSplashScreenRenderTreeProduced,
                     base::Unretained(this)),
          &web_settings_, network_module_, viewport_size, GetResourceProvider(),
          kLayoutMaxRefreshFrequencyInHz, fallback_splash_screen_url_,
          splash_screen_cache_.get(),
          base::Bind(&BrowserModule::DestroySplashScreen, weak_this_),
          base::Bind(&BrowserModule::OnMaybeFreeze, base::Unretained(this))));
      lifecycle_observers_.AddObserver(splash_screen_.get());
    }
  }
}

void BrowserModule::NavigateSetupScrollEngine() {
  DestroyScrollEngine();
  scroll_engine_.reset(new ui_navigation::scroll_engine::ScrollEngine());
  lifecycle_observers_.AddObserver(scroll_engine_.get());
  scroll_engine_->thread()->Start();
}

void BrowserModule::NavigateCreateWebModule(
    const GURL& url, bool can_start_service_worker,
    base::WaitableEvent* service_worker_started_event,
    const ViewportSize viewport_size) {
// Create new WebModule.
#if !defined(COBALT_FORCE_CSP)
  options_.web_module_options.csp_insecure_allowed_token =
      web::CspDelegateFactory::GetInsecureAllowedToken();
#endif
  WebModule::Options options(options_.web_module_options);
  options.splash_screen_cache = splash_screen_cache_.get();
  options.navigation_callback =
      base::Bind(&BrowserModule::Navigate, base::Unretained(this));
  options.loaded_callbacks.push_back(
      base::Bind(&BrowserModule::OnLoad, base::Unretained(this)));
#if defined(ENABLE_FAKE_MICROPHONE)
  if (base::CommandLine::ForCurrentProcess()->HasSwitch(
          switches::kFakeMicrophone)) {
    options.dom_settings_options.microphone_options.enable_fake_microphone =
        true;
  }
#endif  // defined(ENABLE_FAKE_MICROPHONE)
  if (on_screen_keyboard_bridge_) {
    options.on_screen_keyboard_bridge = on_screen_keyboard_bridge_.get();
  }
  options.image_cache_capacity_multiplier_when_playing_video =
      configuration::Configuration::GetInstance()
          ->CobaltImageCacheCapacityMultiplierWhenPlayingVideo();
  if (input_device_manager_) {
    options.camera_3d = input_device_manager_->camera_3d();
  }

  options.provide_screenshot_function =
      base::Bind(&BrowserModule::RequestScreenshotToMemoryUnencoded,
                 base::Unretained(this));

#if defined(ENABLE_DEBUGGER)
  if (base::CommandLine::ForCurrentProcess()->HasSwitch(
          switches::kWaitForWebDebugger)) {
    int wait_for_generation =
        atoi(base::CommandLine::ForCurrentProcess()
                 ->GetSwitchValueASCII(switches::kWaitForWebDebugger)
                 .c_str());
    if (wait_for_generation < 1) wait_for_generation = 1;
    options.wait_for_web_debugger =
        (wait_for_generation == main_web_module_generation_);
  }

  options.debugger_state = debugger_state_.get();
  if (!base::CommandLine::ForCurrentProcess()->HasSwitch(
          switches::kDisableWebDebugger)) {
    options.enable_debugger = true;
  }
#endif  // ENABLE_DEBUGGER

  // Pass down this callback from to Web module.
  options.maybe_freeze_callback =
      base::Bind(&BrowserModule::OnMaybeFreeze, base::Unretained(this));

  options.web_options.web_settings = &web_settings_;
  options.web_options.network_module = network_module_;
  options.web_options.service_worker_context =
      service_worker_registry_->service_worker_context();
  options.web_options.platform_info = platform_info_.get();
  web_module_.reset(new WebModule("MainWebModule"));
  // Wait for service worker to start if one exists.
  if (can_start_service_worker) {
    service_worker_started_event->Wait();
  }
  web_module_->Run(
      url, application_state_, scroll_engine_.get(),
      base::Bind(&BrowserModule::QueueOnRenderTreeProduced,
                 base::Unretained(this), main_web_module_generation_),
      base::Bind(&BrowserModule::OnError, base::Unretained(this)),
      base::Bind(&BrowserModule::OnWindowClose, base::Unretained(this)),
      base::Bind(&BrowserModule::OnWindowMinimize, base::Unretained(this)),
      can_play_type_handler_.get(), media_module_.get(), viewport_size,
      GetResourceProvider(), kLayoutMaxRefreshFrequencyInHz, options);
  lifecycle_observers_.AddObserver(web_module_.get());

  if (system_window_) {
    web_module_->GetUiNavRoot()->SetContainerWindow(
        system_window_->GetSbWindow());
  }
}

void BrowserModule::Reload() {
  TRACE_EVENT0("cobalt::browser", "BrowserModule::Reload()");
  DCHECK(task_runner_->RunsTasksInCurrentSequence());
  DCHECK(web_module_);
  web_module_->ExecuteJavascript(
      "location.reload();",
      base::SourceLocation("[object BrowserModule]", 1, 1));
}

void BrowserModule::OnLoad() {
  TRACE_EVENT0("cobalt::browser", "BrowserModule::OnLoad()");
  // Repost to our own task runner if necessary. This also prevents
  // asynchronous access to this object by |web_module_| during destruction.
  if (!task_runner_->RunsTasksInCurrentSequence()) {
    task_runner_->PostTask(FROM_HERE,
                           base::Bind(&BrowserModule::OnLoad, weak_this_));
    return;
  }

  // This log is relied on by the webdriver benchmark tests, so it shouldn't be
  // changed unless the corresponding benchmark logic is changed as well.
  LOG(INFO) << "Loaded WebModule";

  // Clear |on_error_retry_count_| after a successful load.
  on_error_retry_count_ = 0;

  on_load_event_time_ = base::TimeTicks::Now().ToInternalValue();

#if SB_IS(EVERGREEN)
  if (updater_module_) {
    // Mark the Evergreen update successful if this is Evergreen-Full.
    updater_module_->MarkSuccessful();
  }
#endif

  web_module_loaded_.Signal();

  options_.persistent_settings->ValidatePersistentSettings();
  ValidateCacheBackendSettings();
}

bool BrowserModule::WaitForLoad(const base::TimeDelta& timeout) {
  TRACE_EVENT0("cobalt::browser", "BrowserModule::WaitForLoad()");
  return web_module_loaded_.TimedWait(timeout);
}

void BrowserModule::EnsureScreenShotWriter() {
  if (!screen_shot_writer_ && renderer_module_) {
    screen_shot_writer_.reset(
        new ScreenShotWriter(renderer_module_->pipeline()));
  }
}

#if defined(ENABLE_WEBDRIVER) || defined(ENABLE_DEBUGGER)
void BrowserModule::RequestScreenshotToFile(
    const base::FilePath& path,
    loader::image::EncodedStaticImage::ImageFormat image_format,
    const base::Optional<math::Rect>& clip_rect,
    const base::Closure& done_callback) {
  TRACE_EVENT0("cobalt::browser", "BrowserModule::RequestScreenshotToFile()");
  if (!task_runner_->RunsTasksInCurrentSequence()) {
    task_runner_->PostTask(
        FROM_HERE, base::Bind(&BrowserModule::RequestScreenshotToFile,
                              base::Unretained(this), path, image_format,
                              clip_rect, std::move(done_callback)));
    return;
  }
  DCHECK(task_runner_->RunsTasksInCurrentSequence());
  EnsureScreenShotWriter();
  DCHECK(screen_shot_writer_);
  if (!screen_shot_writer_) return;

  scoped_refptr<render_tree::Node> render_tree;
  web_module_->DoSynchronousLayoutAndGetRenderTree(&render_tree);
  if (!render_tree) {
    LOG(WARNING) << "Unable to get animated render tree";
    return;
  }

  screen_shot_writer_->RequestScreenshotToFile(image_format, path, render_tree,
                                               clip_rect, done_callback);
}

void BrowserModule::RequestScreenshotToMemory(
    loader::image::EncodedStaticImage::ImageFormat image_format,
    const base::Optional<math::Rect>& clip_rect,
    const ScreenShotWriter::ImageEncodeCompleteCallback& screenshot_ready) {
  TRACE_EVENT0("cobalt::browser", "BrowserModule::RequestScreenshotToMemory()");
  EnsureScreenShotWriter();
  DCHECK(screen_shot_writer_);
  if (!screen_shot_writer_) return;
  // Note: This does not have to be called from task_runner_.

  scoped_refptr<render_tree::Node> render_tree;
  web_module_->DoSynchronousLayoutAndGetRenderTree(&render_tree);
  if (!render_tree) {
    LOG(WARNING) << "Unable to get animated render tree";
    return;
  }

  screen_shot_writer_->RequestScreenshotToMemory(image_format, render_tree,
                                                 clip_rect, screenshot_ready);
}
#endif  // defined(ENABLE_WEBDRIVER) || defined(ENABLE_DEBUGGER)

// Request a screenshot to memory without compressing the image.
void BrowserModule::RequestScreenshotToMemoryUnencoded(
    const scoped_refptr<render_tree::Node>& render_tree_root,
    const base::Optional<math::Rect>& clip_rect,
    const renderer::Pipeline::RasterizationCompleteCallback& callback) {
  EnsureScreenShotWriter();
  DCHECK(screen_shot_writer_);
  if (!screen_shot_writer_) return;
  screen_shot_writer_->RequestScreenshotToMemoryUnencoded(render_tree_root,
                                                          clip_rect, callback);
}

void BrowserModule::ProcessRenderTreeSubmissionQueue() {
  TRACE_EVENT0("cobalt::browser",
               "BrowserModule::ProcessRenderTreeSubmissionQueue()");
  DCHECK(task_runner_->RunsTasksInCurrentSequence());
  // If the app is preloaded, clear the render tree queue to avoid unnecessary
  // rendering overhead.
  if (application_state_ == base::kApplicationStateConcealed) {
    render_tree_submission_queue_.ClearAll();
  } else {
    render_tree_submission_queue_.ProcessAll();
  }
}

void BrowserModule::QueueOnRenderTreeProduced(
    int main_web_module_generation,
    const browser::WebModule::LayoutResults& layout_results) {
  TRACE_EVENT0("cobalt::browser", "BrowserModule::QueueOnRenderTreeProduced()");
  render_tree_submission_queue_.AddMessage(
      base::Bind(&BrowserModule::OnRenderTreeProduced, base::Unretained(this),
                 main_web_module_generation, layout_results));
  task_runner_->PostTask(
      FROM_HERE,
      base::Bind(&BrowserModule::ProcessRenderTreeSubmissionQueue, weak_this_));
}

void BrowserModule::QueueOnSplashScreenRenderTreeProduced(
    const browser::WebModule::LayoutResults& layout_results) {
  TRACE_EVENT0("cobalt::browser",
               "BrowserModule::QueueOnSplashScreenRenderTreeProduced()");
  render_tree_submission_queue_.AddMessage(
      base::Bind(&BrowserModule::OnSplashScreenRenderTreeProduced,
                 base::Unretained(this), layout_results));
  task_runner_->PostTask(
      FROM_HERE,
      base::Bind(&BrowserModule::ProcessRenderTreeSubmissionQueue, weak_this_));
}

void BrowserModule::OnRenderTreeProduced(
    int main_web_module_generation,
    const browser::WebModule::LayoutResults& layout_results) {
  TRACE_EVENT0("cobalt::browser", "BrowserModule::OnRenderTreeProduced()");
  DCHECK(task_runner_->RunsTasksInCurrentSequence());

  if (main_web_module_generation != main_web_module_generation_) {
    // Ignore render trees produced by old stale web modules.  This might happen
    // during a navigation transition.
    return;
  }

  if (splash_screen_) {
    if (on_screen_keyboard_show_called_) {
      // Hide the splash screen as quickly as possible.
      DestroySplashScreen();
    } else if (!splash_screen_->ShutdownSignaled()) {
      splash_screen_->Shutdown();
    }
  }
  if (application_state_ == base::kApplicationStateConcealed) {
    layout_results.on_rasterized_callback.Run();
    return;
  }

  renderer::Submission renderer_submission(
      CreateSubmissionFromLayoutResults(layout_results));

  // Set the timeline id for the main web module.  The main web module is
  // assumed to be an interactive experience for which the default timeline
  // configuration is already designed for, so we don't configure anything
  // explicitly.
  renderer_submission.timeline_info.id = current_main_web_module_timeline_id_;

  renderer_submission.on_rasterized_callbacks.push_back(
      base::Bind(&BrowserModule::OnWebModuleRendererSubmissionRasterized,
                 base::Unretained(this)));

  if (!splash_screen_) {
    render_tree_combiner_.SetTimelineLayer(main_web_module_layer_.get());
  }
  main_web_module_layer_->Submit(renderer_submission);

  SubmitCurrentRenderTreeToRenderer();
}

void BrowserModule::OnSplashScreenRenderTreeProduced(
    const browser::WebModule::LayoutResults& layout_results) {
  TRACE_EVENT0("cobalt::browser",
               "BrowserModule::OnSplashScreenRenderTreeProduced()");
  DCHECK(task_runner_->RunsTasksInCurrentSequence());

  if (application_state_ == base::kApplicationStateConcealed ||
      !splash_screen_) {
    return;
  }

  renderer::Submission renderer_submission(
      CreateSubmissionFromLayoutResults(layout_results));

  // We customize some of the renderer pipeline timeline behavior to cater for
  // non-interactive splash screen playback.
  renderer_submission.timeline_info.id = current_splash_screen_timeline_id_;
  // Since the splash screen is non-interactive, latency is not a concern.
  // Latency reduction implies a speedup in animation playback speed which can
  // make the splash screen play out quicker than intended.
  renderer_submission.timeline_info.allow_latency_reduction = false;
  // Increase the submission queue size to a larger value than usual.  This
  // is done because a) since we do not attempt to reduce latency, the queue
  // tends to fill up more and b) the pipeline may end up receiving a number
  // of render tree submissions caused by updated main web module render trees,
  // which can fill the submission queue.  Blowing the submission queue is
  // particularly bad for the splash screen as it results in dropping of older
  // submissions, which results in skipping forward during animations, which
  // sucks.
  renderer_submission.timeline_info.max_submission_queue_size =
      std::max(8, renderer_submission.timeline_info.max_submission_queue_size);

  renderer_submission.on_rasterized_callbacks.push_back(base::Bind(
      &BrowserModule::OnRendererSubmissionRasterized, base::Unretained(this)));

  render_tree_combiner_.SetTimelineLayer(splash_screen_layer_.get());
  splash_screen_layer_->Submit(renderer_submission);

  // TODO: write screen shot using render_tree_combiner_ (to combine
  // splash screen and main web_module). Consider when the splash
  // screen is overlaid on top of the main web module render tree, and
  // a screenshot is taken : there will be a race condition on which
  // web module update their render tree last.

  SubmitCurrentRenderTreeToRenderer();
}

void BrowserModule::QueueOnQrCodeOverlayRenderTreeProduced(
    const scoped_refptr<render_tree::Node>& render_tree) {
  TRACE_EVENT0("cobalt::browser",
               "BrowserModule::QueueOnQrCodeOverlayRenderTreeProduced()");
  render_tree_submission_queue_.AddMessage(
      base::Bind(&BrowserModule::OnQrCodeOverlayRenderTreeProduced,
                 base::Unretained(this), render_tree));
  task_runner_->PostTask(
      FROM_HERE,
      base::Bind(&BrowserModule::ProcessRenderTreeSubmissionQueue, weak_this_));
}

void BrowserModule::OnQrCodeOverlayRenderTreeProduced(
    const scoped_refptr<render_tree::Node>& render_tree) {
  TRACE_EVENT0("cobalt::browser",
               "BrowserModule::OnQrCodeOverlayRenderTreeProduced()");
  DCHECK(task_runner_->RunsTasksInCurrentSequence());
  DCHECK(qr_overlay_info_layer_);

  if (application_state_ == base::kApplicationStateConcealed) {
    return;
  }

  qr_overlay_info_layer_->Submit(renderer::Submission(render_tree));

  SubmitCurrentRenderTreeToRenderer();
}

void BrowserModule::OnWindowClose(base::TimeDelta close_time) {
#if defined(ENABLE_DEBUGGER)
  if (input_device_manager_fuzzer_) {
    return;
  }
#endif

  SbSystemRequestStop(0);
}

void BrowserModule::OnWindowMinimize() {
#if defined(ENABLE_DEBUGGER)
  if (input_device_manager_fuzzer_) {
    return;
  }
#endif
  SbSystemRequestConceal();
}

void BrowserModule::OnWindowSizeChanged(const ViewportSize& viewport_size) {
  DCHECK(task_runner_->RunsTasksInCurrentSequence());
  if (web_module_) {
    web_module_->SetSize(viewport_size);
  }
#if defined(ENABLE_DEBUGGER)
  if (debug_console_) {
    debug_console_->web_module().SetSize(viewport_size);
  }
#endif  // defined(ENABLE_DEBUGGER)
  if (splash_screen_) {
    splash_screen_->web_module().SetSize(viewport_size);
  }

  return;
}

void BrowserModule::OnOnScreenKeyboardShown(
    const base::OnScreenKeyboardShownEvent* event) {
  DCHECK(task_runner_->RunsTasksInCurrentSequence());
  // Only inject shown events to the main WebModule.
  on_screen_keyboard_show_called_ = true;
  if (splash_screen_ && splash_screen_->ShutdownSignaled()) {
    DestroySplashScreen();
  }
  if (web_module_) {
    web_module_->InjectOnScreenKeyboardShownEvent(event->ticket());
  }
}

void BrowserModule::OnOnScreenKeyboardHidden(
    const base::OnScreenKeyboardHiddenEvent* event) {
  DCHECK(task_runner_->RunsTasksInCurrentSequence());
  // Only inject hidden events to the main WebModule.
  if (web_module_) {
    web_module_->InjectOnScreenKeyboardHiddenEvent(event->ticket());
  }
}

void BrowserModule::OnOnScreenKeyboardFocused(
    const base::OnScreenKeyboardFocusedEvent* event) {
  DCHECK(task_runner_->RunsTasksInCurrentSequence());
  // Only inject focused events to the main WebModule.
  if (web_module_) {
    web_module_->InjectOnScreenKeyboardFocusedEvent(event->ticket());
  }
}

void BrowserModule::OnOnScreenKeyboardBlurred(
    const base::OnScreenKeyboardBlurredEvent* event) {
  DCHECK(task_runner_->RunsTasksInCurrentSequence());
  // Only inject blurred events to the main WebModule.
  if (web_module_) {
    web_module_->InjectOnScreenKeyboardBlurredEvent(event->ticket());
  }
}

<<<<<<< HEAD
void BrowserModule::OnOnScreenKeyboardSuggestionsUpdated(
    const base::OnScreenKeyboardSuggestionsUpdatedEvent* event) {
  DCHECK(task_runner_->RunsTasksInCurrentSequence());
  // Only inject updated suggestions events to the main WebModule.
  if (web_module_) {
    web_module_->InjectOnScreenKeyboardSuggestionsUpdatedEvent(event->ticket());
  }
}

=======
>>>>>>> 85d0e5c7
void BrowserModule::OnCaptionSettingsChanged(
    const base::AccessibilityCaptionSettingsChangedEvent* event) {
  DCHECK(task_runner_->RunsTasksInCurrentSequence());
  if (web_module_) {
    web_module_->InjectCaptionSettingsChangedEvent();
  }
}

void BrowserModule::OnDateTimeConfigurationChanged(
    const base::DateTimeConfigurationChangedEvent* event) {
  DCHECK(task_runner_->RunsTasksInCurrentSequence());
  icu::TimeZone::adoptDefault(icu::TimeZone::detectHostTimeZone());
  if (web_module_) {
    web_module_->UpdateDateTimeConfiguration();
  }
}

#if defined(ENABLE_DEBUGGER)
void BrowserModule::OnFuzzerToggle(const std::string& message) {
  if (!task_runner_->RunsTasksInCurrentSequence()) {
    task_runner_->PostTask(FROM_HERE, base::Bind(&BrowserModule::OnFuzzerToggle,
                                                 weak_this_, message));
    return;
  }

  if (!input_device_manager_fuzzer_) {
    // Wire up the input fuzzer key generator to the keyboard event callback.
    input_device_manager_fuzzer_ = std::unique_ptr<input::InputDeviceManager>(
        new input::InputDeviceManagerFuzzer(
            base::Bind(&BrowserModule::InjectKeyEventToMainWebModule,
                       base::Unretained(this))));
  } else {
    input_device_manager_fuzzer_.reset();
  }
}

void BrowserModule::OnDisableMediaCodecs(const std::string& codecs) {
  disabled_media_codecs_ = codecs;
  can_play_type_handler_->SetDisabledMediaCodecs(codecs);
}

void BrowserModule::QueueOnDebugConsoleRenderTreeProduced(
    const browser::WebModule::LayoutResults& layout_results) {
  TRACE_EVENT0("cobalt::browser",
               "BrowserModule::QueueOnDebugConsoleRenderTreeProduced()");
  render_tree_submission_queue_.AddMessage(
      base::Bind(&BrowserModule::OnDebugConsoleRenderTreeProduced,
                 base::Unretained(this), layout_results));
  task_runner_->PostTask(
      FROM_HERE,
      base::Bind(&BrowserModule::ProcessRenderTreeSubmissionQueue, weak_this_));
}

void BrowserModule::OnDebugConsoleRenderTreeProduced(
    const browser::WebModule::LayoutResults& layout_results) {
  TRACE_EVENT0("cobalt::browser",
               "BrowserModule::OnDebugConsoleRenderTreeProduced()");
  DCHECK(task_runner_->RunsTasksInCurrentSequence());
  if (application_state_ == base::kApplicationStateConcealed) {
    return;
  }

  if (!debug_console_->IsVisible()) {
    // If the layer already has no render tree then simply return. In that case
    // nothing is changing.
    if (!debug_console_layer_->HasRenderTree()) {
      return;
    }
    debug_console_layer_->Submit(base::nullopt);
  } else {
    debug_console_layer_->Submit(
        CreateSubmissionFromLayoutResults(layout_results));
  }

  SubmitCurrentRenderTreeToRenderer();
}

void BrowserModule::OnNavigateTimedTrace(const std::string& time) {
  double duration_in_seconds = 0;
  base::StringToDouble(time, &duration_in_seconds);
  navigate_timed_trace_duration_ =
      base::TimeDelta::FromMilliseconds(static_cast<int64_t>(
          duration_in_seconds * base::Time::kMillisecondsPerSecond));
}
#endif  // defined(ENABLE_DEBUGGER)

void BrowserModule::OnOnScreenKeyboardInputEventProduced(
    base_token::Token type, const dom::InputEventInit& event) {
  TRACE_EVENT0("cobalt::browser",
               "BrowserModule::OnOnScreenKeyboardInputEventProduced()");
  if (!task_runner_->RunsTasksInCurrentSequence()) {
    task_runner_->PostTask(
        FROM_HERE,
        base::Bind(&BrowserModule::OnOnScreenKeyboardInputEventProduced,
                   weak_this_, type, event));
    return;
  }

#if defined(ENABLE_DEBUGGER)
  if (!debug_console_->FilterOnScreenKeyboardInputEvent(type, event)) {
    return;
  }
#endif  // defined(ENABLE_DEBUGGER)

  InjectOnScreenKeyboardInputEventToMainWebModule(type, event);
}

void BrowserModule::OnKeyEventProduced(base_token::Token type,
                                       const dom::KeyboardEventInit& event) {
  TRACE_EVENT0("cobalt::browser", "BrowserModule::OnKeyEventProduced()");
  if (!task_runner_->RunsTasksInCurrentSequence()) {
    task_runner_->PostTask(
        FROM_HERE, base::Bind(&BrowserModule::OnKeyEventProduced, weak_this_,
                              type, event));
    return;
  }

  // Filter the key event.
  if (!FilterKeyEvent(type, event)) {
    return;
  }

  InjectKeyEventToMainWebModule(type, event);
}

void BrowserModule::OnPointerEventProduced(base_token::Token type,
                                           const dom::PointerEventInit& event) {
  TRACE_EVENT0("cobalt::browser", "BrowserModule::OnPointerEventProduced()");
  if (!task_runner_->RunsTasksInCurrentSequence()) {
    task_runner_->PostTask(FROM_HERE,
                           base::Bind(&BrowserModule::OnPointerEventProduced,
                                      weak_this_, type, event));
    return;
  }

#if defined(ENABLE_DEBUGGER)
  if (!debug_console_->FilterPointerEvent(type, event)) {
    return;
  }
#endif  // defined(ENABLE_DEBUGGER)

  scroll_engine_->thread()->task_runner()->PostTask(
      FROM_HERE,
      base::Bind(
          &ui_navigation::scroll_engine::ScrollEngine::HandlePointerEvent,
          base::Unretained(scroll_engine_.get()), type, event));

  DCHECK(web_module_);
  web_module_->InjectPointerEvent(type, event);
}

void BrowserModule::OnWheelEventProduced(base_token::Token type,
                                         const dom::WheelEventInit& event) {
  TRACE_EVENT0("cobalt::browser", "BrowserModule::OnWheelEventProduced()");
  if (!task_runner_->RunsTasksInCurrentSequence()) {
    task_runner_->PostTask(
        FROM_HERE, base::Bind(&BrowserModule::OnWheelEventProduced, weak_this_,
                              type, event));
    return;
  }

#if defined(ENABLE_DEBUGGER)
  if (!debug_console_->FilterWheelEvent(type, event)) {
    return;
  }
#endif  // defined(ENABLE_DEBUGGER)

  DCHECK(web_module_);
  web_module_->InjectWheelEvent(type, event);
}

void BrowserModule::OnWindowOnOnlineEvent(const base::Event* event) {
  DCHECK(task_runner_->RunsTasksInCurrentSequence());
  if (web_module_) {
    web_module_->InjectWindowOnOnlineEvent(event);
  }
}

void BrowserModule::OnWindowOnOfflineEvent(const base::Event* event) {
  DCHECK(task_runner_->RunsTasksInCurrentSequence());
  if (web_module_) {
    web_module_->InjectWindowOnOfflineEvent(event);
  }
}

void BrowserModule::InjectKeyEventToMainWebModule(
    base_token::Token type, const dom::KeyboardEventInit& event) {
  TRACE_EVENT0("cobalt::browser",
               "BrowserModule::InjectKeyEventToMainWebModule()");
  if (!task_runner_->RunsTasksInCurrentSequence()) {
    task_runner_->PostTask(
        FROM_HERE, base::Bind(&BrowserModule::InjectKeyEventToMainWebModule,
                              weak_this_, type, event));
    return;
  }

  DCHECK(web_module_);
  web_module_->InjectKeyboardEvent(type, event);
}

void BrowserModule::InjectOnScreenKeyboardInputEventToMainWebModule(
    base_token::Token type, const dom::InputEventInit& event) {
  TRACE_EVENT0(
      "cobalt::browser",
      "BrowserModule::InjectOnScreenKeyboardInputEventToMainWebModule()");
  if (!task_runner_->RunsTasksInCurrentSequence()) {
    task_runner_->PostTask(
        FROM_HERE,
        base::Bind(
            &BrowserModule::InjectOnScreenKeyboardInputEventToMainWebModule,
            weak_this_, type, event));
    return;
  }

  DCHECK(web_module_);
  web_module_->InjectOnScreenKeyboardInputEvent(type, event);
}

void BrowserModule::OnError(const GURL& url, const std::string& error) {
  TRACE_EVENT0("cobalt::browser", "BrowserModule::OnError()");
  LOG(ERROR) << error;
  if (!task_runner_->RunsTasksInCurrentSequence()) {
    task_runner_->PostTask(
        FROM_HERE, base::Bind(&BrowserModule::OnError, weak_this_, url, error));
    return;
  }

  // Set |pending_navigate_url_| to the url where the error occurred. This will
  // cause the OnError callback to Navigate() to this URL if it receives a
  // positive response; otherwise, if Cobalt is currently preloaded or
  // suspended, then this is the url that Cobalt will navigate to when it starts
  // or resumes.
  pending_navigate_url_ = url;

  // Start the OnErrorRetry() timer if it isn't already running.
  // The minimum delay between calls to OnErrorRetry() exponentially grows as
  // |on_error_retry_count_| increases. |on_error_retry_count_| is reset when
  // OnLoad() is called.
  if (!on_error_retry_timer_.IsRunning()) {
    const int64 kBaseRetryDelayInMilliseconds = 1000;
    // Cap the max error shift at 10 (1024 * kBaseDelayInMilliseconds)
    // This results in the minimum delay being capped at ~17 minutes.
    const int kMaxOnErrorRetryCountShift = 10;
    int64 min_delay = kBaseRetryDelayInMilliseconds << std::min(
                          kMaxOnErrorRetryCountShift, on_error_retry_count_);
    int64 required_delay = std::max(
        min_delay -
            (base::TimeTicks::Now() - on_error_retry_time_).InMilliseconds(),
        static_cast<int64>(0));

    on_error_retry_timer_.Start(
        FROM_HERE, base::TimeDelta::FromMilliseconds(required_delay), this,
        &BrowserModule::OnErrorRetry);
  }
}

void BrowserModule::OnErrorRetry() {
  ++on_error_retry_count_;
  on_error_retry_time_ = base::TimeTicks::Now();
  waiting_for_error_retry_ = true;

  SystemPlatformErrorHandler::SystemPlatformErrorOptions options;
  options.error_type = kSbSystemPlatformErrorTypeConnectionError;
  options.callback =
      base::Bind(&BrowserModule::OnNetworkFailureSystemPlatformResponse,
                 base::Unretained(this));
  system_platform_error_handler_.RaiseSystemPlatformError(options);
}

void BrowserModule::OnNetworkFailureSystemPlatformResponse(
    SbSystemPlatformErrorResponse response) {
  // A positive response means we should retry, anything else we stop.
  if (response == kSbSystemPlatformErrorResponsePositive) {
    // We shouldn't be here if we don't have a pending URL from an error.
    DCHECK(pending_navigate_url_.is_valid());
    if (pending_navigate_url_.is_valid()) {
      Navigate(pending_navigate_url_);
    }
  } else {
    LOG(ERROR) << "Stop after network error";
    SbSystemRequestStop(0);
  }
}

bool BrowserModule::FilterKeyEvent(base_token::Token type,
                                   const dom::KeyboardEventInit& event) {
  TRACE_EVENT0("cobalt::browser", "BrowserModule::FilterKeyEvent()");
  // Check for hotkeys first. If it is a hotkey, no more processing is needed.
  // TODO: Let WebModule handle the event first, and let the web app prevent
  // this default behavior of the user agent.
  // https://developer.mozilla.org/en-US/docs/Web/API/Event/preventDefault
  if (!FilterKeyEventForHotkeys(type, event)) {
    return false;
  }

#if defined(ENABLE_DEBUGGER)
  if (!debug_console_->FilterKeyEvent(type, event)) {
    return false;
  }
#endif  // defined(ENABLE_DEBUGGER)

  return true;
}

bool BrowserModule::FilterKeyEventForHotkeys(
    base_token::Token type, const dom::KeyboardEventInit& event) {
#if defined(ENABLE_DEBUGGER)
  if (event.key_code() == dom::keycode::kF1 ||
      (event.ctrl_key() && event.key_code() == dom::keycode::kO)) {
    if (type == base::Tokens::keydown()) {
      // F1 or Ctrl+O cycles the debug console display.
      debug_console_->CycleMode();
    }
    return false;
  } else if (event.key_code() == dom::keycode::kF5) {
    if (type == base::Tokens::keydown()) {
      // F5 reloads the page.
      Reload();
    }
  } else if (event.ctrl_key() && event.key_code() == dom::keycode::kS) {
    if (type == base::Tokens::keydown()) {
      SbSystemRequestConceal();
    }
    return false;
  }
#endif  // defined(ENABLE_DEBUGGER)

  return true;
}

void BrowserModule::AddURLHandler(
    const URLHandler::URLHandlerCallback& callback) {
  url_handlers_.push_back(callback);
}

void BrowserModule::RemoveURLHandler(
    const URLHandler::URLHandlerCallback& callback) {
  for (URLHandlerCollection::iterator iter = url_handlers_.begin();
       iter != url_handlers_.end(); ++iter) {
    if (*iter == callback) {
      url_handlers_.erase(iter);
      return;
    }
  }
}

bool BrowserModule::NavigateTryURLHandlers(const GURL& url) {
  for (URLHandlerCollection::const_iterator iter = url_handlers_.begin();
       iter != url_handlers_.end(); ++iter) {
    if (iter->Run(url)) {
      return true;
    }
  }

  // No registered handler handled the URL, let the caller handle it.
  return false;
}

void BrowserModule::DestroySplashScreen(base::TimeDelta close_time) {
  TRACE_EVENT0("cobalt::browser", "BrowserModule::DestroySplashScreen()");
  if (!task_runner_->RunsTasksInCurrentSequence()) {
    task_runner_->PostTask(
        FROM_HERE, base::Bind(&BrowserModule::DestroySplashScreen, weak_this_,
                              close_time));
    return;
  }
  if (splash_screen_) {
    lifecycle_observers_.RemoveObserver(splash_screen_.get());
    if (!close_time.is_zero() && renderer_module_) {
      // Ensure that the renderer renders each frame up until the window.close()
      // is called on the splash screen's timeline, in order to ensure that the
      // splash screen shutdown transition plays out completely.
      renderer_module_->pipeline()->TimeFence(close_time);
    }
    splash_screen_layer_->Reset();
    SubmitCurrentRenderTreeToRenderer();
    splash_screen_.reset();
  }
}

void BrowserModule::DestroyScrollEngine() {
  TRACE_EVENT0("cobalt::browser", "BrowserModule::DestroyScrollEngine()");
  if (!task_runner_->RunsTasksInCurrentSequence()) {
    task_runner_->PostTask(
        FROM_HERE, base::Bind(&BrowserModule::DestroyScrollEngine, weak_this_));
    return;
  }
  if (scroll_engine_ &&
      lifecycle_observers_.HasObserver(scroll_engine_.get())) {
    lifecycle_observers_.RemoveObserver(scroll_engine_.get());
  }
  scroll_engine_.reset();
}

#if defined(ENABLE_WEBDRIVER)
std::unique_ptr<webdriver::SessionDriver> BrowserModule::CreateSessionDriver(
    const webdriver::protocol::SessionId& session_id) {
  return base::WrapUnique(new webdriver::SessionDriver(
      session_id,
      base::Bind(&BrowserModule::CreateWindowDriver, base::Unretained(this)),
      base::Bind(&BrowserModule::WaitForLoad, base::Unretained(this))));
}

std::unique_ptr<webdriver::WindowDriver> BrowserModule::CreateWindowDriver(
    const webdriver::protocol::WindowId& window_id) {
  // Repost to our task runner to ensure synchronous access to |web_module_|.
  std::unique_ptr<webdriver::WindowDriver> window_driver;
  base::task_runner_util::PostBlockingTask(
      task_runner_, FROM_HERE,
      base::BindOnce(&BrowserModule::CreateWindowDriverInternal,
                     base::Unretained(this), window_id,
                     base::Unretained(&window_driver)));

  // This log is relied on by the webdriver benchmark tests, so it shouldn't be
  // changed unless the corresponding benchmark logic is changed as well.
  LOG(INFO) << "Created WindowDriver: ID=" << window_id.id();
  DCHECK(window_driver);
  return window_driver;
}

void BrowserModule::CreateWindowDriverInternal(
    const webdriver::protocol::WindowId& window_id,
    std::unique_ptr<webdriver::WindowDriver>* out_window_driver) {
  DCHECK(task_runner_->RunsTasksInCurrentSequence());
  DCHECK(web_module_);
  web_module_->CreateWindowDriver(window_id, out_window_driver);
}
#endif  // defined(ENABLE_WEBDRIVER)

#if defined(ENABLE_DEBUGGER)
std::unique_ptr<debug::DebugClient> BrowserModule::CreateDebugClient(
    debug::DebugClient::Delegate* delegate) {
  // Repost to our task runner to ensure synchronous access to |web_module_|.
  debug::backend::DebugDispatcher* debug_dispatcher = nullptr;
  base::task_runner_util::PostBlockingTask(
      task_runner_, FROM_HERE,
      base::BindOnce(&BrowserModule::GetDebugDispatcherInternal,
                     base::Unretained(this),
                     base::Unretained(&debug_dispatcher)));
  if (debug_dispatcher) {
    return std::unique_ptr<debug::DebugClient>(
        new debug::DebugClient(debug_dispatcher, delegate));
  } else {
    LOG(ERROR)
        << "Debugger connected but debugging the main web module is disabled.";
    return nullptr;
  }
}

void BrowserModule::GetDebugDispatcherInternal(
    debug::backend::DebugDispatcher** out_debug_dispatcher) {
  DCHECK(task_runner_->RunsTasksInCurrentSequence());
  DCHECK(web_module_);
  web_module_->GetDebugDispatcher(out_debug_dispatcher);
}
#endif  // ENABLE_DEBUGGER

void BrowserModule::SetProxy(const std::string& proxy_rules) {
  // NetworkModule will ensure this happens on the correct thread.
  network_module_->SetProxy(proxy_rules);
}

void BrowserModule::Blur(int64_t timestamp) {
  TRACE_EVENT0("cobalt::browser", "BrowserModule::Blur()");
  DCHECK(task_runner_->RunsTasksInCurrentSequence());
  DCHECK(application_state_ == base::kApplicationStateStarted);
  application_state_ = base::kApplicationStateBlurred;
  FOR_EACH_OBSERVER(LifecycleObserver, lifecycle_observers_, Blur(timestamp));

  // The window is about to lose focus, and may be destroyed.
  if (media_module_) {
    DCHECK(system_window_);
    window_size_ = system_window_->GetWindowSize();
  }
}

void BrowserModule::Conceal(int64_t timestamp) {
  TRACE_EVENT0("cobalt::browser", "BrowserModule::Conceal()");
  DCHECK(task_runner_->RunsTasksInCurrentSequence());
  DCHECK(application_state_ == base::kApplicationStateBlurred);
  application_state_ = base::kApplicationStateConcealed;
  ConcealInternal(timestamp);
}

void BrowserModule::Freeze(int64_t timestamp) {
  TRACE_EVENT0("cobalt::browser", "BrowserModule::Freeze()");
  DCHECK(task_runner_->RunsTasksInCurrentSequence());
  DCHECK(application_state_ == base::kApplicationStateConcealed);
  application_state_ = base::kApplicationStateFrozen;
  FreezeInternal(timestamp);
}

void BrowserModule::Unfreeze(int64_t timestamp) {
  TRACE_EVENT0("cobalt::browser", "BrowserModule::Unfreeze()");
  DCHECK(task_runner_->RunsTasksInCurrentSequence());
  DCHECK(application_state_ == base::kApplicationStateFrozen);
  application_state_ = base::kApplicationStateConcealed;
  UnfreezeInternal(timestamp);
  NavigatePendingURL();
}

void BrowserModule::Reveal(int64_t timestamp) {
  TRACE_EVENT0("cobalt::browser", "BrowserModule::Reveal()");
  DCHECK(task_runner_->RunsTasksInCurrentSequence());
  DCHECK(application_state_ == base::kApplicationStateConcealed);
  application_state_ = base::kApplicationStateBlurred;
  RevealInternal(timestamp);
}

void BrowserModule::Focus(int64_t timestamp) {
  TRACE_EVENT0("cobalt::browser", "BrowserModule::Focus()");
  DCHECK(task_runner_->RunsTasksInCurrentSequence());
  DCHECK(application_state_ == base::kApplicationStateBlurred);
  FOR_EACH_OBSERVER(LifecycleObserver, lifecycle_observers_, Focus(timestamp));
  application_state_ = base::kApplicationStateStarted;
}

base::ApplicationState BrowserModule::GetApplicationState() {
  return application_state_;
}

void BrowserModule::ReduceMemory() {
  DCHECK(task_runner_->RunsTasksInCurrentSequence());
  if (splash_screen_) {
    splash_screen_->ReduceMemory();
  }

#if defined(ENABLE_DEBUGGER)
  if (debug_console_) {
    debug_console_->ReduceMemory();
  }
#endif  // defined(ENABLE_DEBUGGER)

  if (web_module_) {
    web_module_->ReduceMemory();
  }
}

void BrowserModule::CheckMemory(
    const int64_t& used_cpu_memory,
    const base::Optional<int64_t>& used_gpu_memory) {
  DCHECK(task_runner_->RunsTasksInCurrentSequence());
  memory_settings_checker_.RunChecks(auto_mem_, used_cpu_memory,
                                     used_gpu_memory);
}

void BrowserModule::UpdateJavaScriptHeapStatistics() {
  web_module_->RequestJavaScriptHeapStatistics(base::Bind(
      &BrowserModule::GetHeapStatisticsCallback, base::Unretained(this)));
}

void BrowserModule::OnRendererSubmissionRasterized() {
  TRACE_EVENT0("cobalt::browser",
               "BrowserModule::OnRendererSubmissionRasterized()");
  if (!is_rendered_) {
    // Hide the system splash screen when the first render has completed.
    is_rendered_ = true;
    SbSystemHideSplashScreen();
  }
}

void BrowserModule::OnWebModuleRendererSubmissionRasterized() {
  TRACE_EVENT0("cobalt::browser",
               "BrowserModule::OnFirstWebModuleSubmissionRasterized()");
  OnRendererSubmissionRasterized();
  if (!is_web_module_rendered_) {
    is_web_module_rendered_ = true;
    const CobaltExtensionGraphicsApi* graphics_extension =
        static_cast<const CobaltExtensionGraphicsApi*>(
            SbSystemGetExtension(kCobaltExtensionGraphicsName));
    if (graphics_extension &&
        strcmp(graphics_extension->name, kCobaltExtensionGraphicsName) == 0 &&
        graphics_extension->version >= 6) {
      graphics_extension->ReportFullyDrawn();
    }
  }
}

#if defined(COBALT_CHECK_RENDER_TIMEOUT)
void BrowserModule::OnPollForRenderTimeout(const GURL& url) {
  int64_t last_render_timestamp = static_cast<int64_t>(SbAtomicAcquire_Load64(
      non_trivial_global_variables.Get().last_render_timestamp));
  base::Time last_render = base::Time::FromDeltaSinceWindowsEpoch(
      base::TimeDelta::FromMicroseconds(last_render_timestamp));
  bool timeout_expiration = base::Time::Now() - base::TimeDelta::FromSeconds(
                                                    kLastRenderTimeoutSeconds) >
                            last_render;
  bool timeout_response_trigger = false;
  if (timeout_expiration) {
    // The timeout only triggers if the timeout expiration has been detected
    // without interruption at least kMinimumContinuousRenderTimeoutExpirations
    // times.
    ++render_timeout_count_;
    timeout_response_trigger =
        render_timeout_count_ >= kMinimumContinuousRenderTimeoutExpirations;
  } else {
    render_timeout_count_ = 0;
  }

  if (timeout_response_trigger) {
    SbAtomicNoBarrier_Exchange64(
        non_trivial_global_variables.Get().last_render_timestamp,
        static_cast<SbAtomic64>(kSbInt64Max));
    if (SbSystemGetRandomUInt64() <
        kRenderTimeoutErrorPercentage * (UINT64_MAX / 100)) {
      OnError(url, std::string("Rendering Timeout"));
    } else {
      SB_DLOG(INFO) << "Received OnRenderTimeout, ignoring by random chance.";
    }
  } else {
    timeout_polling_thread_.task_runner()->PostDelayedTask(
        FROM_HERE,
        base::Bind(&BrowserModule::OnPollForRenderTimeout,
                   base::Unretained(this), url),
        base::TimeDelta::FromSeconds(kRenderTimeOutPollingDelaySeconds));
  }
}
#endif

render_tree::ResourceProvider* BrowserModule::GetResourceProvider() {
  if (application_state_ == base::kApplicationStateConcealed) {
    DCHECK(resource_provider_stub_);
    return &(resource_provider_stub_.value());
  }

  if (renderer_module_) {
    return renderer_module_->resource_provider();
  }

  return nullptr;
}

void BrowserModule::InitializeComponents() {
  TRACE_EVENT0("cobalt::browser", "BrowserModule::InitializeComponents()");
  InstantiateRendererModule();

  if (media_module_) {
    media_module_->UpdateSystemWindowAndResourceProvider(system_window_.get(),
                                                         GetResourceProvider());
  } else {
    options_.media_module_options.allow_resume_after_suspend =
        SbSystemSupportsResume();
    media_module_.reset(new media::MediaModule(system_window_.get(),
                                               GetResourceProvider(),
                                               options_.media_module_options));

    if (web_module_) {
      web_module_->SetMediaModule(media_module_.get());
    }
  }

  if (web_module_) {
    web_module_->UpdateCamera3D(input_device_manager_->camera_3d());
    web_module_->GetUiNavRoot()->SetContainerWindow(
        system_window_->GetSbWindow());
  }
}

void BrowserModule::InitializeSystemWindow() {
  TRACE_EVENT0("cobalt::browser", "BrowserModule::InitializeSystemWindow()");
  DCHECK(!system_window_);
  if (media_module_ && !window_size_.IsEmpty()) {
    system_window_.reset(
        new system_window::SystemWindow(event_dispatcher_, window_size_));
  } else {
    base::Optional<math::Size> maybe_size;
    if (options_.requested_viewport_size) {
      maybe_size = options_.requested_viewport_size->width_height();
    }
    system_window_.reset(
        new system_window::SystemWindow(event_dispatcher_, maybe_size));

    // Reapply automem settings now that we may have a different viewport size.
    ApplyAutoMemSettings();
  }

  input_device_manager_ = input::InputDeviceManager::CreateFromWindow(
      base::Bind(&BrowserModule::OnKeyEventProduced, base::Unretained(this)),
      base::Bind(&BrowserModule::OnPointerEventProduced,
                 base::Unretained(this)),
      base::Bind(&BrowserModule::OnWheelEventProduced, base::Unretained(this)),
      base::Bind(&BrowserModule::OnOnScreenKeyboardInputEventProduced,
                 base::Unretained(this)),
      system_window_.get());

  InitializeComponents();
}

void BrowserModule::InstantiateRendererModule() {
  TRACE_EVENT0("cobalt::browser", "BrowserModule::InstantiateRendererModule()");
  DCHECK(task_runner_->RunsTasksInCurrentSequence());
  DCHECK(system_window_);
  DCHECK(!renderer_module_);

  renderer_module_.reset(new renderer::RendererModule(
      system_window_.get(),
      RendererModuleWithCameraOptions(options_.renderer_module_options,
                                      input_device_manager_->camera_3d())));
  screen_shot_writer_.reset();
}

void BrowserModule::DestroyRendererModule() {
  DCHECK(task_runner_->RunsTasksInCurrentSequence());
  DCHECK(renderer_module_);

  screen_shot_writer_.reset();
  renderer_module_.reset();
}

void BrowserModule::FreezeMediaModule() {
  TRACE_EVENT0("cobalt::browser", "BrowserModule::FreezeMediaModule()");
  if (media_module_) {
    media_module_->Suspend();
  }
}

void BrowserModule::NavigatePendingURL() {
  TRACE_EVENT0("cobalt::browser", "BrowserModule::NavigatePendingURL()");
  // If there's a navigation that's pending, then attempt to navigate to its
  // specified URL now, unless we're still waiting for an error retry.
  if (pending_navigate_url_.is_valid() && !waiting_for_error_retry_) {
    Navigate(pending_navigate_url_);
  }
}

void BrowserModule::ResetResources() {
  TRACE_EVENT0("cobalt::browser", "BrowserModule::ResetResources()");
  if (qr_code_overlay_) {
    qr_code_overlay_->SetResourceProvider(NULL);
  }

  // Flush out any submitted render trees pushed since we started shutting down
  // the web modules above.
  render_tree_submission_queue_.ProcessAll();

  // Clear out the render tree combiner so that it doesn't hold on to any
  // render tree resources either.
  main_web_module_layer_->Reset();
  splash_screen_layer_->Reset();
#if defined(ENABLE_DEBUGGER)
  debug_console_layer_->Reset();
#endif  // defined(ENABLE_DEBUGGER)
  if (qr_overlay_info_layer_) {
    qr_overlay_info_layer_->Reset();
  }
}

void BrowserModule::UpdateScreenSize() {
  ViewportSize size = GetViewportSize();
#if defined(ENABLE_DEBUGGER)
  if (debug_console_) {
    debug_console_->SetSize(size);
  }
#endif  // defined(ENABLE_DEBUGGER)

  if (splash_screen_) {
    splash_screen_->SetSize(size);
  }

  if (web_module_) {
    web_module_->SetSize(size);
  }

  if (qr_code_overlay_) {
    qr_code_overlay_->SetSize(size.width_height());
  }
}

void BrowserModule::ConcealInternal(int64_t timestamp) {
  TRACE_EVENT0("cobalt::browser", "BrowserModule::ConcealInternal()");
  FOR_EACH_OBSERVER(LifecycleObserver, lifecycle_observers_,
                    Conceal(GetResourceProvider(), timestamp));

  ResetResources();

  // Suspend media module and update resource provider.
  if (media_module_) {
    // This needs to be done before destroying the renderer module as it
    // may use the renderer module to release assets during the update.
    media_module_->UpdateSystemWindowAndResourceProvider(NULL,
                                                         GetResourceProvider());
  }

  if (renderer_module_) {
    // Destroy the renderer module into so that it releases all its graphical
    // resources.
    DestroyRendererModule();
  }

  // Reset system window after renderer module destroyed.
  if (media_module_) {
    input_device_manager_.reset();
    system_window_.reset();
  }
}

void BrowserModule::FreezeInternal(int64_t timestamp) {
  TRACE_EVENT0("cobalt::browser", "BrowserModule::FreezeInternal()");
  FreezeMediaModule();
  // First freeze all our web modules which implies that they will release
  // their resource provider and all resources created through it.
  FOR_EACH_OBSERVER(LifecycleObserver, lifecycle_observers_, Freeze(timestamp));

  if (network_module_) {
    // Synchronously wait for storage to flush before returning from freezing.
    network_module_->storage_manager()->FlushSynchronous();
  }
}

void BrowserModule::RevealInternal(int64_t timestamp) {
  TRACE_EVENT0("cobalt::browser", "BrowserModule::RevealInternal()");
  DCHECK(!renderer_module_);
  if (!system_window_) {
    InitializeSystemWindow();
  } else {
    InitializeComponents();
  }

  DCHECK(system_window_);
  window_size_ = system_window_->GetWindowSize();

  // Propagate the current screen size.
  UpdateScreenSize();

  // Set resource provider right after render module initialized.
  FOR_EACH_OBSERVER(LifecycleObserver, lifecycle_observers_,
                    Reveal(GetResourceProvider(), timestamp));

  if (qr_code_overlay_) {
    qr_code_overlay_->SetResourceProvider(GetResourceProvider());
  }
}

void BrowserModule::UnfreezeInternal(int64_t timestamp) {
  TRACE_EVENT0("cobalt::browser", "BrowserModule::UnfreezeInternal()");
  // Set the Stub resource provider to media module and to web module
  // at Concealed state.
  if (media_module_) media_module_->Resume(GetResourceProvider());

  FOR_EACH_OBSERVER(LifecycleObserver, lifecycle_observers_,
                    Unfreeze(GetResourceProvider(), timestamp));
#if defined(DIAL_SERVER)
  if (network_module_) {
    network_module_->RestartDialService();
  }
#endif
}

void BrowserModule::OnMaybeFreeze() {
  TRACE_EVENT0("cobalt::browser", "BrowserModule::OnMaybeFreeze()");
  if (!task_runner_->RunsTasksInCurrentSequence()) {
    task_runner_->PostTask(FROM_HERE, base::Bind(&BrowserModule::OnMaybeFreeze,
                                                 base::Unretained(this)));
    return;
  }

  bool splash_screen_ready_to_freeze =
      splash_screen_ ? splash_screen_->IsReadyToFreeze() : true;
#if defined(ENABLE_DEBUGGER)
  bool debug_console_ready_to_freeze =
      debug_console_ ? debug_console_->IsReadyToFreeze() : true;
#endif  // defined(ENABLE_DEBUGGER)
  bool web_module_ready_to_freeze = web_module_->IsReadyToFreeze();
  if (splash_screen_ready_to_freeze &&
#if defined(ENABLE_DEBUGGER)
      debug_console_ready_to_freeze &&
#endif  // defined(ENABLE_DEBUGGER)
      web_module_ready_to_freeze &&
      application_state_ == base::kApplicationStateConcealed) {
    DLOG(INFO) << "System request to freeze the app.";
    SbSystemRequestFreeze();
  }
}

ViewportSize BrowserModule::GetViewportSize() {
  // If a custom render root transform is used, report the size of the
  // transformed viewport.
  math::Matrix3F viewport_transform = math::Matrix3F::Identity();
  static const CobaltExtensionGraphicsApi* s_graphics_extension =
      static_cast<const CobaltExtensionGraphicsApi*>(
          SbSystemGetExtension(kCobaltExtensionGraphicsName));
  float m00, m01, m02, m10, m11, m12, m20, m21, m22;
  if (s_graphics_extension &&
      strcmp(s_graphics_extension->name, kCobaltExtensionGraphicsName) == 0 &&
      s_graphics_extension->version >= 5 &&
      s_graphics_extension->GetRenderRootTransform(&m00, &m01, &m02, &m10, &m11,
                                                   &m12, &m20, &m21, &m22)) {
    viewport_transform =
        math::Matrix3F::FromValues(m00, m01, m02, m10, m11, m12, m20, m21, m22);
  }

  // We trust the renderer module for width and height the most, if it exists.
  if (renderer_module_) {
    math::Size target_size = renderer_module_->render_target_size();
    // ...but get the diagonal from one of the other modules.
    float diagonal_inches = 0;
    float device_pixel_ratio = 1.0f;
    if (system_window_) {
      diagonal_inches = system_window_->GetDiagonalSizeInches();
      device_pixel_ratio = system_window_->GetDevicePixelRatio();

      // For those platforms that can have a main window size smaller than the
      // render target size, the system_window_ size (if exists) should be
      // trusted over the renderer_module_ render target size.
      math::Size window_size = system_window_->GetWindowSize();
      if (window_size.width() <= target_size.width() &&
          window_size.height() <= target_size.height()) {
        target_size = window_size;
      }
    } else if (options_.requested_viewport_size) {
      diagonal_inches = options_.requested_viewport_size->diagonal_inches();
      device_pixel_ratio =
          options_.requested_viewport_size->device_pixel_ratio();
    }

    target_size =
        math::RoundOut(viewport_transform.MapRect(math::RectF(target_size)))
            .size();
    ViewportSize v(target_size.width(), target_size.height(), diagonal_inches,
                   device_pixel_ratio);
    return v;
  }

  // If the system window exists, that's almost just as good.
  if (system_window_) {
    math::Size size = system_window_->GetWindowSize();
    size = math::RoundOut(viewport_transform.MapRect(math::RectF(size))).size();
    ViewportSize v(size.width(), size.height(),
                   system_window_->GetDiagonalSizeInches(),
                   system_window_->GetDevicePixelRatio());
    return v;
  }

  // Otherwise, we assume we'll get the viewport size that was requested.
  if (options_.requested_viewport_size) {
    math::Size requested_size =
        math::RoundOut(viewport_transform.MapRect(math::RectF(
                           options_.requested_viewport_size->width(),
                           options_.requested_viewport_size->height())))
            .size();
    return ViewportSize(requested_size.width(), requested_size.height(),
                        options_.requested_viewport_size->diagonal_inches(),
                        options_.requested_viewport_size->device_pixel_ratio());
  }

  // TODO: Allow platforms to define the default window size and return that
  // here.

  // No window and no viewport size was requested, so we return a conservative
  // default.
  math::Size default_size(1920, 1080);
  default_size =
      math::RoundOut(viewport_transform.MapRect(math::RectF(default_size)))
          .size();
  ViewportSize view_size(default_size.width(), default_size.height());
  return view_size;
}

void BrowserModule::ApplyAutoMemSettings() {
  TRACE_EVENT0("cobalt::browser", "BrowserModule::ApplyAutoMemSettings()");
  auto_mem_.ConstructSettings(GetViewportSize().width_height(),
                              options_.command_line_auto_mem_settings,
                              options_.build_auto_mem_settings);

  // Web Module options.
  options_.web_module_options.encoded_image_cache_capacity =
      static_cast<int>(auto_mem_.encoded_image_cache_size_in_bytes()->value());
  options_.web_module_options.image_cache_capacity =
      static_cast<int>(auto_mem_.image_cache_size_in_bytes()->value());
  options_.web_module_options.remote_typeface_cache_capacity = static_cast<int>(
      auto_mem_.remote_typeface_cache_size_in_bytes()->value());
  if (web_module_) {
    web_module_->SetImageCacheCapacity(
        auto_mem_.image_cache_size_in_bytes()->value());
    web_module_->SetRemoteTypefaceCacheCapacity(
        auto_mem_.remote_typeface_cache_size_in_bytes()->value());
  }

  // Renderer Module options.
  options_.renderer_module_options.skia_cache_size_in_bytes =
      static_cast<int>(auto_mem_.skia_cache_size_in_bytes()->value());
  options_.renderer_module_options.offscreen_target_cache_size_in_bytes =
      static_cast<int>(
          auto_mem_.offscreen_target_cache_size_in_bytes()->value());

  const memory_settings::TextureDimensions skia_glyph_atlas_texture_dimensions =
      auto_mem_.skia_atlas_texture_dimensions()->value();
  if (skia_glyph_atlas_texture_dimensions.bytes_per_pixel() > 0) {
    // Right now the bytes_per_pixel is assumed in the engine. Any other value
    // is currently forbidden.
    DCHECK_EQ(2, skia_glyph_atlas_texture_dimensions.bytes_per_pixel());

    options_.renderer_module_options.skia_glyph_texture_atlas_dimensions =
        math::Size(skia_glyph_atlas_texture_dimensions.width(),
                   skia_glyph_atlas_texture_dimensions.height());
  }
}

void BrowserModule::GetHeapStatisticsCallback(
    const script::HeapStatistics& heap_statistics) {
  if (!task_runner_->RunsTasksInCurrentSequence()) {
    task_runner_->PostTask(FROM_HERE,
                           base::Bind(&BrowserModule::GetHeapStatisticsCallback,
                                      base::Unretained(this), heap_statistics));
    return;
  }
  javascript_reserved_memory_ = heap_statistics.total_heap_size;
}

void BrowserModule::SubmitCurrentRenderTreeToRenderer() {
  if (web_module_) {
    web_module_->GetUiNavRoot()->PerformQueuedUpdates();
  }

  if (!renderer_module_) {
    return;
  }

  base::Optional<renderer::Submission> submission =
      render_tree_combiner_.GetCurrentSubmission();
  if (submission) {
    renderer_module_->pipeline()->Submit(*submission);
  }
}

SbWindow BrowserModule::GetSbWindow() {
  if (!system_window_) {
    return NULL;
  }
  return system_window_->GetSbWindow();
}

base::Optional<std::string> BrowserModule::SetSplashScreenTopicFallback(
    const GURL& url) {
  std::map<std::string, std::string> url_param_map;
  // If this is the initial startup, use topic within deeplink, if specified.
  if (main_web_module_generation_ == 1) {
    std::string deeplink = GetInitialDeepLink();
    size_t query_pos = deeplink.find('?');
    if (query_pos != std::string::npos) {
      GetParamMap(deeplink.substr(query_pos + 1), url_param_map);
    }
  }
  // If this is not the initial startup, there was no deeplink specified, or
  // the deeplink did not have a topic, check the current url for a topic.
  if (url_param_map["topic"].empty()) {
    GetParamMap(url.query(), url_param_map);
  }
  std::string splash_topic = url_param_map["topic"];
  // If a topic was found, check whether a fallback url was specified.
  if (!splash_topic.empty()) {
    GURL splash_url = options_.fallback_splash_screen_topic_map[splash_topic];
    if (!splash_url.spec().empty()) {
      // Update fallback splash screen url to topic-specific URL.
      fallback_splash_screen_url_ = splash_url;
    }
    return base::Optional<std::string>(splash_topic);
  }
  return base::Optional<std::string>();
}

void BrowserModule::GetParamMap(const std::string& url,
                                std::map<std::string, std::string>& map) {
  bool next_is_option = true;
  bool next_is_value = false;
  std::string option = "";
  base::StringTokenizer tokenizer(url, "&=");
  tokenizer.set_options(base::StringTokenizer::RETURN_DELIMS);

  while (tokenizer.GetNext()) {
    if (tokenizer.token_is_delim()) {
      switch (*tokenizer.token_begin()) {
        case '&':
          next_is_option = true;
          break;
        case '=':
          next_is_value = true;
          break;
      }
    } else {
      std::string token = tokenizer.token();
      if (next_is_value && !option.empty()) {
        // Overwrite previous value when an option appears more than once.
        map[option] = token;
      }
      option = "";
      if (next_is_option) {
        option = token;
      }
      next_is_option = false;
      next_is_value = false;
    }
  }
}

scoped_refptr<script::Wrappable> BrowserModule::CreateH5vccCallback(
    WebModule* web_module, web::EnvironmentSettings* settings) {
  DCHECK(!task_runner_->RunsTasksInCurrentSequence());
  // Note: This is a callback function that runs in the MainWebModule thread.
  // The web_module_ member can not be safely used in this function.

  h5vcc::H5vcc::Settings h5vcc_settings;
  h5vcc_settings.set_web_setting_func =
      base::Bind(&web::WebSettingsImpl::Set, base::Unretained(&web_settings_));
  h5vcc_settings.media_module = media_module_.get();
  h5vcc_settings.network_module = network_module_;
#if SB_IS(EVERGREEN)
  h5vcc_settings.updater_module = updater_module_;
#endif
  h5vcc_settings.event_dispatcher = event_dispatcher_;

  h5vcc_settings.user_agent_data = settings->context()
                                       ->GetWindowOrWorkerGlobalScope()
                                       ->navigator_base()
                                       ->user_agent_data();
  h5vcc_settings.global_environment = settings->context()->global_environment();
  h5vcc_settings.persistent_settings = options_.persistent_settings;
  h5vcc_settings.can_play_type_handler = can_play_type_handler_.get();

  auto* h5vcc_object = new h5vcc::H5vcc(h5vcc_settings);
  if (!web_module_created_callback_.is_null()) {
    web_module_created_callback_.Run(web_module);
  }
  return scoped_refptr<script::Wrappable>(h5vcc_object);
}

void BrowserModule::SetDeepLinkTimestamp(int64_t timestamp) {
  if (!task_runner_->RunsTasksInCurrentSequence()) {
    task_runner_->PostTask(FROM_HERE,
                           base::Bind(&BrowserModule::SetDeepLinkTimestamp,
                                      base::Unretained(this), timestamp));
    return;
  }
  DCHECK(web_module_);
  web_module_->SetDeepLinkTimestamp(timestamp);
}

void BrowserModule::ValidateCacheBackendSettings() {
  DCHECK(network_module_);
  auto url_request_context = network_module_->url_request_context();
  auto http_cache = url_request_context->http_transaction_factory()->GetCache();
  if (!http_cache) return;
  network_module_->url_request_context()->ValidateCachePersistentSettings();
}

#if defined(ENABLE_DEBUGGER)
std::string BrowserModule::OnBoxDumpMessage(const std::string& message) {
  std::string response = "No MainWebModule.";
  if (web_module_) {
    response = web_module_->OnBoxDumpMessage(message);
  }
  return response;
}
#endif

}  // namespace browser
}  // namespace cobalt<|MERGE_RESOLUTION|>--- conflicted
+++ resolved
@@ -1107,18 +1107,6 @@
   }
 }
 
-<<<<<<< HEAD
-void BrowserModule::OnOnScreenKeyboardSuggestionsUpdated(
-    const base::OnScreenKeyboardSuggestionsUpdatedEvent* event) {
-  DCHECK(task_runner_->RunsTasksInCurrentSequence());
-  // Only inject updated suggestions events to the main WebModule.
-  if (web_module_) {
-    web_module_->InjectOnScreenKeyboardSuggestionsUpdatedEvent(event->ticket());
-  }
-}
-
-=======
->>>>>>> 85d0e5c7
 void BrowserModule::OnCaptionSettingsChanged(
     const base::AccessibilityCaptionSettingsChangedEvent* event) {
   DCHECK(task_runner_->RunsTasksInCurrentSequence());
