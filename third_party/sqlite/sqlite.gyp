# Copyright (c) 2012 The Chromium Authors. All rights reserved.
# Use of this source code is governed by a BSD-style license that can be
# found in the LICENSE file.

{
  'variables': {
    'use_system_sqlite%': 0,
    'required_sqlite_version': '3.6.1',
  },
  'target_defaults': {
    'defines': [
      'SQLITE_CORE',
      'SQLITE_ENABLE_BROKEN_FTS2',
      'SQLITE_ENABLE_FTS2',
      'SQLITE_ENABLE_FTS3',
      'SQLITE_ENABLE_ICU',
      'SQLITE_ENABLE_MEMORY_MANAGEMENT',
      'SQLITE_SECURE_DELETE',
      'THREADSAFE',
      '_HAS_EXCEPTIONS=0',
    ],
  },
  'targets': [
    {
      'target_name': 'sqlite',
      'conditions': [
        [ 'chromeos==1' , {
            'defines': [
                # Despite obvious warnings about not using this flag
                # in deployment, we are turning off sync in ChromeOS
                # and relying on the underlying journaling filesystem
                # to do error recovery properly.  It's much faster.
                'SQLITE_NO_SYNC',
                ],
          },
        ],
        ['OS=="linux" and not use_system_sqlite', {
          'link_settings': {
            'libraries': [
              '-ldl',
            ],
          },
        }],
        ['os_posix == 1 and OS != "mac" and use_system_sqlite', {
          'type': 'none',
          'direct_dependent_settings': {
            'cflags': [
              # This next command produces no output but it it will fail (and
              # cause GYP to fail) if we don't have a recent enough version of
              # sqlite.
              '<!@(pkg-config --atleast-version=<(required_sqlite_version) sqlite3)',

              '<!@(pkg-config --cflags sqlite3)',
            ],
            'defines': [
              'USE_SYSTEM_SQLITE',
            ],
          },
          'link_settings': {
            'ldflags': [
              '<!@(pkg-config --libs-only-L --libs-only-other sqlite3)',
            ],
            'libraries': [
              '<!@(pkg-config --libs-only-l sqlite3)',
            ],
          },
        }, { # else: os_posix == 1 or OS == "mac" or ! use_system_sqlite
          'product_name': 'sqlite3',
          'type': 'static_library',
          'sources': [
            'amalgamation/sqlite3.h',
            'amalgamation/sqlite3.c',
            # fts2.c currently has a lot of conflicts when added to
            # the amalgamation.  It is probably not worth fixing that.
            'src/ext/fts2/fts2.c',
            'src/ext/fts2/fts2.h',
            'src/ext/fts2/fts2_hash.c',
            'src/ext/fts2/fts2_hash.h',
            'src/ext/fts2/fts2_icu.c',
            'src/ext/fts2/fts2_porter.c',
            'src/ext/fts2/fts2_tokenizer.c',
            'src/ext/fts2/fts2_tokenizer.h',
            'src/ext/fts2/fts2_tokenizer1.c',
          ],

          # TODO(shess): Previously fts1 and rtree files were
          # explicitly excluded from the build.  Make sure they are
          # logically still excluded.

          # TODO(shess): Should all of the sources be listed and then
          # excluded?  For editing purposes?

          'include_dirs': [
            'amalgamation',
            # Needed for fts2 to build.
            'src/src',
          ],
          'dependencies': [
            '../icu/icu.gyp:icui18n',
            '../icu/icu.gyp:icuuc',
          ],
          'direct_dependent_settings': {
            'include_dirs': [
              '.',
              '../..',
            ],
          },
          'msvs_disabled_warnings': [
            4018, 4244,
          ],
          'conditions': [
            ['os_posix == 1 and OS != "mac"', {
              'cflags': [
                # SQLite doesn't believe in compiler warnings,
                # preferring testing.
                #   http://www.sqlite.org/faq.html#q17
                '-Wno-int-to-pointer-cast',
                '-Wno-pointer-to-int-cast',
              ],
            }],
<<<<<<< HEAD
            ['OS=="lb_shell"', {
              'include_dirs': [
                '../..'
              ],
              'defines': [
                'SQLITE_OS_OTHER=1',
                'SQLITE_OMIT_WAL=1'
=======
            ['clang==1', {
              'xcode_settings': {
                'WARNING_CFLAGS': [
                  # sqlite does `if (*a++ && *b++);` in a non-buggy way.
                  '-Wno-empty-body',
                  # sqlite has some `unsigned < 0` checks.
                  '-Wno-tautological-compare',
                ],
              },
              'cflags': [
                '-Wno-empty-body',
                '-Wno-tautological-compare',
>>>>>>> 6a1b55d2
              ],
            }],
          ],
        }],
      ],
    },
  ],
  'conditions': [
    ['os_posix == 1 and OS != "mac" and not use_system_sqlite', {
      'targets': [
        {
          'target_name': 'sqlite_shell',
          'type': 'executable',
          'dependencies': [
            '../icu/icu.gyp:icuuc',
            'sqlite',
          ],
          'sources': [
            'src/src/shell.c',
            'src/src/shell_icu_linux.c',
          ],
          'link_settings': {
            'link_languages': ['c++'],
          },
        },
      ],
    },]
  ],
}<|MERGE_RESOLUTION|>--- conflicted
+++ resolved
@@ -118,7 +118,6 @@
                 '-Wno-pointer-to-int-cast',
               ],
             }],
-<<<<<<< HEAD
             ['OS=="lb_shell"', {
               'include_dirs': [
                 '../..'
@@ -126,7 +125,8 @@
               'defines': [
                 'SQLITE_OS_OTHER=1',
                 'SQLITE_OMIT_WAL=1'
-=======
+              ],
+            }],
             ['clang==1', {
               'xcode_settings': {
                 'WARNING_CFLAGS': [
@@ -139,7 +139,6 @@
               'cflags': [
                 '-Wno-empty-body',
                 '-Wno-tautological-compare',
->>>>>>> 6a1b55d2
               ],
             }],
           ],
