# Copyright 2018 The Chromium Authors
# Use of this source code is governed by a BSD-style license that can be
# found in the LICENSE file.

import("//third_party/abseil-cpp/absl.gni")

absl_source_set("graphcycles_internal") {
  sources = [ "internal/graphcycles.cc" ]
  public = [ "internal/graphcycles.h" ]
  deps = [
    "//third_party/abseil-cpp/absl/base",
    "//third_party/abseil-cpp/absl/base:base_internal",
    "//third_party/abseil-cpp/absl/base:config",
    "//third_party/abseil-cpp/absl/base:core_headers",
    "//third_party/abseil-cpp/absl/base:malloc_internal",
    "//third_party/abseil-cpp/absl/base:raw_logging_internal",
  ]
  visibility = [ "//third_party/abseil-cpp/absl/*" ]
}

absl_source_set("kernel_timeout_internal") {
  sources = [ "internal/kernel_timeout.cc" ]
  public = [ "internal/kernel_timeout.h" ]
  deps = [
    "//third_party/abseil-cpp/absl/base",
    "//third_party/abseil-cpp/absl/base:config",
    "//third_party/abseil-cpp/absl/base:core_headers",
    "//third_party/abseil-cpp/absl/base:raw_logging_internal",
    "//third_party/abseil-cpp/absl/time",
  ]
  visibility = [ ":*" ]
}

absl_test("kernel_timeout_internal_test") {
  sources = [ "internal/kernel_timeout_test.cc" ]
  deps = [
    ":kernel_timeout_internal",
    "//third_party/abseil-cpp/absl/base:config",
    "//third_party/abseil-cpp/absl/random",
    "//third_party/abseil-cpp/absl/time",
  ]
}

absl_source_set("synchronization") {
  # Synchronization is not Starboardized since at this time it's banned for use
  # in Chromium code.
  if (use_cobalt_customizations) {
    # Minimal support for absl::Mutex needed for logging and Cord.
    sources = [ "mutex_starboard.cc" ]
    public = [ "mutex.h" ]
    deps = [
      ":kernel_timeout_internal",
      "//starboard:starboard_headers_only",
      "//third_party/abseil-cpp/absl/base",
      "//third_party/abseil-cpp/absl/base:core_headers",
      "//third_party/abseil-cpp/absl/base:malloc_internal",
      "//third_party/abseil-cpp/absl/time",
    ]
  } else {
<<<<<<< HEAD
    sources = [
      "barrier.cc",
      "blocking_counter.cc",
      "internal/create_thread_identity.cc",
      "internal/futex_waiter.cc",
      "internal/per_thread_sem.cc",
      "internal/pthread_waiter.cc",
      "internal/sem_waiter.cc",
      "internal/stdcpp_waiter.cc",
      "internal/waiter_base.cc",
      "internal/win32_waiter.cc",
      "mutex.cc",
      "notification.cc",
    ]
    public = [
      "barrier.h",
      "blocking_counter.h",
      "internal/create_thread_identity.h",
      "internal/futex.h",
      "internal/futex_waiter.h",
      "internal/per_thread_sem.h",
      "internal/pthread_waiter.h",
      "internal/sem_waiter.h",
      "internal/stdcpp_waiter.h",
      "internal/waiter.h",
      "internal/waiter_base.h",
      "internal/win32_waiter.h",
      "mutex.h",
      "notification.h",
    ]
    deps = [
      ":graphcycles_internal",
      ":kernel_timeout_internal",
      "//third_party/abseil-cpp/absl/base",
      "//third_party/abseil-cpp/absl/base:atomic_hook",
      "//third_party/abseil-cpp/absl/base:base_internal",
      "//third_party/abseil-cpp/absl/base:config",
      "//third_party/abseil-cpp/absl/base:core_headers",
      "//third_party/abseil-cpp/absl/base:dynamic_annotations",
      "//third_party/abseil-cpp/absl/base:malloc_internal",
      "//third_party/abseil-cpp/absl/base:raw_logging_internal",
      "//third_party/abseil-cpp/absl/debugging:stacktrace",
      "//third_party/abseil-cpp/absl/debugging:symbolize",
      "//third_party/abseil-cpp/absl/time",
    ]
=======
  sources = [
    "barrier.cc",
    "blocking_counter.cc",
    "internal/create_thread_identity.cc",
    "internal/futex_waiter.cc",
    "internal/per_thread_sem.cc",
    "internal/pthread_waiter.cc",
    "internal/sem_waiter.cc",
    "internal/stdcpp_waiter.cc",
    "internal/waiter_base.cc",
    "internal/win32_waiter.cc",
    "mutex.cc",
    "notification.cc",
  ]
  public = [
    "barrier.h",
    "blocking_counter.h",
    "internal/create_thread_identity.h",
    "internal/futex.h",
    "internal/futex_waiter.h",
    "internal/per_thread_sem.h",
    "internal/pthread_waiter.h",
    "internal/sem_waiter.h",
    "internal/stdcpp_waiter.h",
    "internal/waiter.h",
    "internal/waiter_base.h",
    "internal/win32_waiter.h",
    "mutex.h",
    "notification.h",
  ]
  deps = [
    ":graphcycles_internal",
    ":kernel_timeout_internal",
    "//third_party/abseil-cpp/absl/base",
    "//third_party/abseil-cpp/absl/base:atomic_hook",
    "//third_party/abseil-cpp/absl/base:base_internal",
    "//third_party/abseil-cpp/absl/base:config",
    "//third_party/abseil-cpp/absl/base:core_headers",
    "//third_party/abseil-cpp/absl/base:dynamic_annotations",
    "//third_party/abseil-cpp/absl/base:malloc_internal",
    "//third_party/abseil-cpp/absl/base:raw_logging_internal",
    "//third_party/abseil-cpp/absl/debugging:stacktrace",
    "//third_party/abseil-cpp/absl/debugging:symbolize",
    "//third_party/abseil-cpp/absl/time",
  ]
>>>>>>> ad19ba2c
  }
}

absl_test("waiter_test") {
  # Synchronization is not Starboardized since at this time it's banned for use
  # in Chromium code.
  if (!use_cobalt_customizations) {
  sources = [ "internal/waiter_test.cc" ]
  deps = [
    ":kernel_timeout_internal",
    ":synchronization",
    ":thread_pool",
    "//third_party/abseil-cpp/absl/base:config",
    "//third_party/abseil-cpp/absl/random",
    "//third_party/abseil-cpp/absl/time",
  ]
  } else {
    deps = []
  }
}

absl_source_set("thread_pool") {
  testonly = true
  public = [ "internal/thread_pool.h" ]
  deps = [
    ":synchronization",
    "//third_party/abseil-cpp/absl/base:core_headers",
    "//third_party/abseil-cpp/absl/functional:any_invocable",
  ]
  visibility = [ "//third_party/abseil-cpp/absl/*" ]
}

absl_source_set("per_thread_sem_test_common") {
  testonly = true
  sources = [ "internal/per_thread_sem_test.cc" ]
  deps = [
    ":synchronization",
    "//third_party/abseil-cpp/absl/base",
    "//third_party/abseil-cpp/absl/base:config",
    "//third_party/abseil-cpp/absl/strings",
    "//third_party/abseil-cpp/absl/time",
    "//third_party/googletest:gtest",
  ]
}

# absl_test("mutex_method_pointer_test") {
#   sources = [ "mutex_method_pointer_test.cc" ]
#   deps = [
#     ":synchronization",
#     "//third_party/abseil-cpp/absl/base:config",
#   ]
# }<|MERGE_RESOLUTION|>--- conflicted
+++ resolved
@@ -57,53 +57,6 @@
       "//third_party/abseil-cpp/absl/time",
     ]
   } else {
-<<<<<<< HEAD
-    sources = [
-      "barrier.cc",
-      "blocking_counter.cc",
-      "internal/create_thread_identity.cc",
-      "internal/futex_waiter.cc",
-      "internal/per_thread_sem.cc",
-      "internal/pthread_waiter.cc",
-      "internal/sem_waiter.cc",
-      "internal/stdcpp_waiter.cc",
-      "internal/waiter_base.cc",
-      "internal/win32_waiter.cc",
-      "mutex.cc",
-      "notification.cc",
-    ]
-    public = [
-      "barrier.h",
-      "blocking_counter.h",
-      "internal/create_thread_identity.h",
-      "internal/futex.h",
-      "internal/futex_waiter.h",
-      "internal/per_thread_sem.h",
-      "internal/pthread_waiter.h",
-      "internal/sem_waiter.h",
-      "internal/stdcpp_waiter.h",
-      "internal/waiter.h",
-      "internal/waiter_base.h",
-      "internal/win32_waiter.h",
-      "mutex.h",
-      "notification.h",
-    ]
-    deps = [
-      ":graphcycles_internal",
-      ":kernel_timeout_internal",
-      "//third_party/abseil-cpp/absl/base",
-      "//third_party/abseil-cpp/absl/base:atomic_hook",
-      "//third_party/abseil-cpp/absl/base:base_internal",
-      "//third_party/abseil-cpp/absl/base:config",
-      "//third_party/abseil-cpp/absl/base:core_headers",
-      "//third_party/abseil-cpp/absl/base:dynamic_annotations",
-      "//third_party/abseil-cpp/absl/base:malloc_internal",
-      "//third_party/abseil-cpp/absl/base:raw_logging_internal",
-      "//third_party/abseil-cpp/absl/debugging:stacktrace",
-      "//third_party/abseil-cpp/absl/debugging:symbolize",
-      "//third_party/abseil-cpp/absl/time",
-    ]
-=======
   sources = [
     "barrier.cc",
     "blocking_counter.cc",
@@ -149,7 +102,6 @@
     "//third_party/abseil-cpp/absl/debugging:symbolize",
     "//third_party/abseil-cpp/absl/time",
   ]
->>>>>>> ad19ba2c
   }
 }
 
