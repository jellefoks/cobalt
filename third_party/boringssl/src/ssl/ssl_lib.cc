--- conflicted
+++ resolved
@@ -792,8 +792,6 @@
   return 0;
 }
 
-<<<<<<< HEAD
-=======
 enum ssl_encryption_level_t SSL_quic_read_level(const SSL *ssl) {
   return ssl->s3->read_level;
 }
@@ -802,7 +800,6 @@
   return ssl->s3->write_level;
 }
 
->>>>>>> 4dab6715
 int SSL_provide_quic_data(SSL *ssl, enum ssl_encryption_level_t level,
                           const uint8_t *data, size_t len) {
   if (ssl->quic_method == nullptr) {
@@ -825,17 +822,6 @@
   return tls_append_handshake_data(ssl, MakeConstSpan(data, len));
 }
 
-<<<<<<< HEAD
-int SSL_CTX_set_quic_method(SSL_CTX *ctx, const SSL_QUIC_METHOD *quic_method) {
-  if (ctx->method->is_dtls) {
-    return 0;
-  }
-  ctx->quic_method = quic_method;
-  return 1;
-}
-
-=======
->>>>>>> 4dab6715
 int SSL_do_handshake(SSL *ssl) {
   ssl_reset_error_state(ssl);
 
@@ -1240,20 +1226,9 @@
                                     size_t context_len) {
   return ssl->config && ssl->config->quic_early_data_context.CopyFrom(
                             MakeConstSpan(context, context_len));
-<<<<<<< HEAD
 }
 int SSL_set_handshake_hints(SSL *ssl, const uint8_t *hints, size_t hints_len) {
   return 0;
-}
-
-void SSL_CTX_set_early_data_enabled(SSL_CTX *ctx, int enabled) {
-  ctx->enable_early_data = !!enabled;
-}
-
-void SSL_CTX_set_tls13_variant(SSL_CTX *ctx, enum tls13_variant_t variant) {
-  ctx->tls13_variant = variant;
-=======
->>>>>>> 4dab6715
 }
 
 void SSL_CTX_set_early_data_enabled(SSL_CTX *ctx, int enabled) {
@@ -1293,11 +1268,7 @@
 }
 
 enum ssl_early_data_reason_t SSL_get_early_data_reason(const SSL *ssl) {
-<<<<<<< HEAD
-  return ssl_early_data_unknown;
-=======
   return ssl->s3->early_data_reason;
->>>>>>> 4dab6715
 }
 
 const char *SSL_early_data_reason_string(enum ssl_early_data_reason_t reason) {
@@ -2310,43 +2281,6 @@
                                  size_t settings_len) {
   if (!ssl->config) {
     return 0;
-<<<<<<< HEAD
-  }
-  ALPSConfig config;
-  if (!config.protocol.CopyFrom(MakeConstSpan(proto, proto_len)) ||
-      !config.settings.CopyFrom(MakeConstSpan(settings, settings_len)) ||
-      !ssl->config->alps_configs.Push(std::move(config))) {
-    return 0;
-  }
-  return 1;
-}
-
-void SSL_get0_peer_application_settings(const SSL *ssl,
-                                        const uint8_t **out_data,
-                                        size_t *out_len) {
-  const SSL_SESSION *session = SSL_get_session(ssl);
-  Span<const uint8_t> settings =
-      session ? session->peer_application_settings : Span<const uint8_t>();
-  *out_data = settings.data();
-  *out_len = settings.size();
-}
-
-int SSL_has_application_settings(const SSL *ssl) {
-  const SSL_SESSION *session = SSL_get_session(ssl);
-  return session && session->has_application_settings;
-}
-
-int SSL_CTX_add_cert_compression_alg(SSL_CTX *ctx, uint16_t alg_id,
-                                     ssl_cert_compression_func_t compress,
-                                     ssl_cert_decompression_func_t decompress) {
-  assert(compress != nullptr || decompress != nullptr);
-
-  for (const auto *alg : ctx->cert_compression_algs.get()) {
-    if (alg->alg_id == alg_id) {
-      return 0;
-    }
-=======
->>>>>>> 4dab6715
   }
   ALPSConfig config;
   if (!config.protocol.CopyFrom(MakeConstSpan(proto, proto_len)) ||
@@ -3003,10 +2937,6 @@
   ssl->config->shed_handshake_config = !!enable;
 }
 
-<<<<<<< HEAD
-void SSL_set_quic_use_legacy_codepoint(SSL *ssl, int use_legacy) {
-  return;
-=======
 void SSL_set_jdk11_workaround(SSL *ssl, int enable) {
   if (!ssl->config) {
     return;
@@ -3019,7 +2949,6 @@
     return;
   }
   ssl->config->quic_use_legacy_codepoint = !!use_legacy;
->>>>>>> 4dab6715
 }
 
 int SSL_clear(SSL *ssl) {
