--- conflicted
+++ resolved
@@ -217,13 +217,11 @@
 
 // Helper functions for converting port integers to strings.
 inline void WritePortInt(char* output, int output_len, int port) {
-<<<<<<< HEAD
-=======
 #if defined(STARBOARD)
   snprintf(output, output_len, "%d", port);
 #else
->>>>>>> 4dab6715
   _itoa_s(port, output, output_len, 10);
+#endif
 }
 
 // This function will prepend the colon if there will be a port.
