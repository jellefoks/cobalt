--- conflicted
+++ resolved
@@ -16,12 +16,7 @@
 #include "media/base/audio_decoder_config.h"
 #include "media/base/stream_parser_buffer.h"
 #include "media/base/video_decoder_config.h"
-<<<<<<< HEAD
-#include "media/filters/chunk_demuxer_client.h"
 #if defined(GOOGLE_CHROME_BUILD) || defined(USE_PROPRIETARY_CODECS) || defined(__LB_SHELL__)
-=======
-#if defined(GOOGLE_CHROME_BUILD) || defined(USE_PROPRIETARY_CODECS)
->>>>>>> 0aff8123
 #include "media/mp4/mp4_stream_parser.h"
 #endif
 #if !defined(__LB_SHELL__)
@@ -508,12 +503,8 @@
   // Wrap & store |read_cb| so that it will
   // get called on the current MessageLoop.
   read_cbs_.push_back(base::Bind(&RunOnMessageLoop, read_cb,
-<<<<<<< HEAD
-                                 MessageLoop::current()));
+                                 base::MessageLoopProxy::current()));
 #endif
-=======
-                                 base::MessageLoopProxy::current()));
->>>>>>> 0aff8123
 }
 
 void ChunkDemuxerStream::CreateReadDoneClosures_Locked(ClosureQueue* closures) {
